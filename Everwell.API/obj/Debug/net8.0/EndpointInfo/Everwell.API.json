{
  "openapi": "3.0.1",
  "info": {
    "title": "Everwell.API",
    "description": "A Gender Healthcare Service System ",
    "version": "v1"
  },
  "paths": {
    "/api/v1/appointment/getall": {
      "get": {
        "tags": [
          "Appointments"
        ],
        "responses": {
          "200": {
            "description": "OK",
            "content": {
              "text/plain": {
                "schema": {
                  "$ref": "#/components/schemas/CreateAppointmentsResponseIEnumerableApiResponse"
                }
              },
              "application/json": {
                "schema": {
                  "$ref": "#/components/schemas/CreateAppointmentsResponseIEnumerableApiResponse"
                }
              },
              "text/json": {
                "schema": {
                  "$ref": "#/components/schemas/CreateAppointmentsResponseIEnumerableApiResponse"
                }
              }
            }
          },
          "404": {
            "description": "Not Found",
            "content": {
              "text/plain": {
                "schema": {
                  "$ref": "#/components/schemas/ObjectApiResponse"
                }
              },
              "application/json": {
                "schema": {
                  "$ref": "#/components/schemas/ObjectApiResponse"
                }
              },
              "text/json": {
                "schema": {
                  "$ref": "#/components/schemas/ObjectApiResponse"
                }
              }
            }
          },
          "500": {
            "description": "Internal Server Error",
            "content": {
              "text/plain": {
                "schema": {
                  "$ref": "#/components/schemas/ObjectApiResponse"
                }
              },
              "application/json": {
                "schema": {
                  "$ref": "#/components/schemas/ObjectApiResponse"
                }
              },
              "text/json": {
                "schema": {
                  "$ref": "#/components/schemas/ObjectApiResponse"
                }
              }
            }
          }
        }
      }
    },
    "/api/v1/appointment/{id}": {
      "get": {
        "tags": [
          "Appointments"
        ],
        "parameters": [
          {
            "name": "id",
            "in": "path",
            "required": true,
            "schema": {
              "type": "string",
              "format": "uuid"
            }
          }
        ],
        "responses": {
          "200": {
            "description": "OK",
            "content": {
              "text/plain": {
                "schema": {
                  "$ref": "#/components/schemas/CreateAppointmentsResponseIEnumerableApiResponse"
                }
              },
              "application/json": {
                "schema": {
                  "$ref": "#/components/schemas/CreateAppointmentsResponseIEnumerableApiResponse"
                }
              },
              "text/json": {
                "schema": {
                  "$ref": "#/components/schemas/CreateAppointmentsResponseIEnumerableApiResponse"
                }
              }
            }
          },
          "404": {
            "description": "Not Found",
            "content": {
              "text/plain": {
                "schema": {
                  "$ref": "#/components/schemas/ObjectApiResponse"
                }
              },
              "application/json": {
                "schema": {
                  "$ref": "#/components/schemas/ObjectApiResponse"
                }
              },
              "text/json": {
                "schema": {
                  "$ref": "#/components/schemas/ObjectApiResponse"
                }
              }
            }
          },
          "500": {
            "description": "Internal Server Error",
            "content": {
              "text/plain": {
                "schema": {
                  "$ref": "#/components/schemas/ObjectApiResponse"
                }
              },
              "application/json": {
                "schema": {
                  "$ref": "#/components/schemas/ObjectApiResponse"
                }
              },
              "text/json": {
                "schema": {
                  "$ref": "#/components/schemas/ObjectApiResponse"
                }
              }
            }
          }
        }
      }
    },
    "/api/v1/appointment/consultant/{id}": {
      "get": {
        "tags": [
          "Appointments"
        ],
        "parameters": [
          {
            "name": "id",
            "in": "path",
            "required": true,
            "schema": {
              "type": "string",
              "format": "uuid"
            }
          }
        ],
        "responses": {
          "200": {
            "description": "OK",
            "content": {
              "text/plain": {
                "schema": {
                  "$ref": "#/components/schemas/GetAppointmentConsultantResponseIEnumerableApiResponse"
                }
              },
              "application/json": {
                "schema": {
                  "$ref": "#/components/schemas/GetAppointmentConsultantResponseIEnumerableApiResponse"
                }
              },
              "text/json": {
                "schema": {
                  "$ref": "#/components/schemas/GetAppointmentConsultantResponseIEnumerableApiResponse"
                }
              }
            }
          },
          "404": {
            "description": "Not Found",
            "content": {
              "text/plain": {
                "schema": {
                  "$ref": "#/components/schemas/ObjectApiResponse"
                }
              },
              "application/json": {
                "schema": {
                  "$ref": "#/components/schemas/ObjectApiResponse"
                }
              },
              "text/json": {
                "schema": {
                  "$ref": "#/components/schemas/ObjectApiResponse"
                }
              }
            }
          },
          "500": {
            "description": "Internal Server Error",
            "content": {
              "text/plain": {
                "schema": {
                  "$ref": "#/components/schemas/ObjectApiResponse"
                }
              },
              "application/json": {
                "schema": {
                  "$ref": "#/components/schemas/ObjectApiResponse"
                }
              },
              "text/json": {
                "schema": {
                  "$ref": "#/components/schemas/ObjectApiResponse"
                }
              }
            }
          }
        }
      }
    },
    "/api/v1/appointment/create": {
      "post": {
        "tags": [
          "Appointments"
        ],
        "requestBody": {
          "content": {
            "application/json": {
              "schema": {
                "$ref": "#/components/schemas/CreateAppointmentRequest"
              }
            },
            "text/json": {
              "schema": {
                "$ref": "#/components/schemas/CreateAppointmentRequest"
              }
            },
            "application/*+json": {
              "schema": {
                "$ref": "#/components/schemas/CreateAppointmentRequest"
              }
            }
          }
        },
        "responses": {
          "200": {
            "description": "OK",
            "content": {
              "text/plain": {
                "schema": {
                  "$ref": "#/components/schemas/CreateAppointmentsResponseIEnumerableApiResponse"
                }
              },
              "application/json": {
                "schema": {
                  "$ref": "#/components/schemas/CreateAppointmentsResponseIEnumerableApiResponse"
                }
              },
              "text/json": {
                "schema": {
                  "$ref": "#/components/schemas/CreateAppointmentsResponseIEnumerableApiResponse"
                }
              }
            }
          },
          "404": {
            "description": "Not Found",
            "content": {
              "text/plain": {
                "schema": {
                  "$ref": "#/components/schemas/ObjectApiResponse"
                }
              },
              "application/json": {
                "schema": {
                  "$ref": "#/components/schemas/ObjectApiResponse"
                }
              },
              "text/json": {
                "schema": {
                  "$ref": "#/components/schemas/ObjectApiResponse"
                }
              }
            }
          },
          "500": {
            "description": "Internal Server Error",
            "content": {
              "text/plain": {
                "schema": {
                  "$ref": "#/components/schemas/ObjectApiResponse"
                }
              },
              "application/json": {
                "schema": {
                  "$ref": "#/components/schemas/ObjectApiResponse"
                }
              },
              "text/json": {
                "schema": {
                  "$ref": "#/components/schemas/ObjectApiResponse"
                }
              }
            }
          }
        }
      }
    },
    "/api/v1/appointment/update/{id}": {
      "put": {
        "tags": [
          "Appointments"
        ],
        "parameters": [
          {
            "name": "id",
            "in": "path",
            "required": true,
            "schema": {
              "type": "string",
              "format": "uuid"
            }
          }
        ],
        "requestBody": {
          "content": {
            "application/json": {
              "schema": {
                "$ref": "#/components/schemas/Appointment"
              }
            },
            "text/json": {
              "schema": {
                "$ref": "#/components/schemas/Appointment"
              }
            },
            "application/*+json": {
              "schema": {
                "$ref": "#/components/schemas/Appointment"
              }
            }
          }
        },
        "responses": {
          "200": {
            "description": "OK",
            "content": {
              "text/plain": {
                "schema": {
                  "$ref": "#/components/schemas/CreateAppointmentsResponseIEnumerableApiResponse"
                }
              },
              "application/json": {
                "schema": {
                  "$ref": "#/components/schemas/CreateAppointmentsResponseIEnumerableApiResponse"
                }
              },
              "text/json": {
                "schema": {
                  "$ref": "#/components/schemas/CreateAppointmentsResponseIEnumerableApiResponse"
                }
              }
            }
          },
          "404": {
            "description": "Not Found",
            "content": {
              "text/plain": {
                "schema": {
                  "$ref": "#/components/schemas/ObjectApiResponse"
                }
              },
              "application/json": {
                "schema": {
                  "$ref": "#/components/schemas/ObjectApiResponse"
                }
              },
              "text/json": {
                "schema": {
                  "$ref": "#/components/schemas/ObjectApiResponse"
                }
              }
            }
          },
          "500": {
            "description": "Internal Server Error",
            "content": {
              "text/plain": {
                "schema": {
                  "$ref": "#/components/schemas/ObjectApiResponse"
                }
              },
              "application/json": {
                "schema": {
                  "$ref": "#/components/schemas/ObjectApiResponse"
                }
              },
              "text/json": {
                "schema": {
                  "$ref": "#/components/schemas/ObjectApiResponse"
                }
              }
            }
          }
        }
      }
    },
    "/api/v1/appointment/delete/{id}": {
      "delete": {
        "tags": [
          "Appointments"
        ],
        "parameters": [
          {
            "name": "id",
            "in": "path",
            "required": true,
            "schema": {
              "type": "string",
              "format": "uuid"
            }
          }
        ],
        "responses": {
          "200": {
            "description": "OK",
            "content": {
              "text/plain": {
                "schema": {
                  "$ref": "#/components/schemas/DeleteAppointmentResponseIEnumerableApiResponse"
                }
              },
              "application/json": {
                "schema": {
                  "$ref": "#/components/schemas/DeleteAppointmentResponseIEnumerableApiResponse"
                }
              },
              "text/json": {
                "schema": {
<<<<<<< HEAD
                  "$ref": "#/components/schemas/DeleteAppointmentResponseApiResponse"
                }
              }
            }
          },
          "404": {
            "description": "Not Found",
            "content": {
              "text/plain": {
                "schema": {
                  "$ref": "#/components/schemas/ObjectApiResponse"
                }
              },
              "application/json": {
                "schema": {
                  "$ref": "#/components/schemas/ObjectApiResponse"
                }
              },
              "text/json": {
                "schema": {
                  "$ref": "#/components/schemas/ObjectApiResponse"
                }
              }
            }
          },
          "500": {
            "description": "Internal Server Error",
            "content": {
              "text/plain": {
                "schema": {
                  "$ref": "#/components/schemas/ObjectApiResponse"
                }
              },
              "application/json": {
                "schema": {
                  "$ref": "#/components/schemas/ObjectApiResponse"
                }
              },
              "text/json": {
                "schema": {
                  "$ref": "#/components/schemas/ObjectApiResponse"
                }
              }
            }
          }
        }
      }
    },
    "/api/v1/appointment/consultant/schedules": {
      "get": {
        "tags": [
          "Appointments"
        ],
        "responses": {
          "200": {
            "description": "OK",
            "content": {
              "text/plain": {
                "schema": {
                  "$ref": "#/components/schemas/GetScheduleResponseIEnumerableApiResponse"
                }
              },
              "application/json": {
                "schema": {
                  "$ref": "#/components/schemas/GetScheduleResponseIEnumerableApiResponse"
                }
              },
              "text/json": {
                "schema": {
                  "$ref": "#/components/schemas/GetScheduleResponseIEnumerableApiResponse"
                }
              }
            }
          },
          "404": {
            "description": "Not Found",
            "content": {
              "text/plain": {
                "schema": {
                  "$ref": "#/components/schemas/ObjectApiResponse"
                }
              },
              "application/json": {
                "schema": {
                  "$ref": "#/components/schemas/ObjectApiResponse"
                }
              },
              "text/json": {
                "schema": {
                  "$ref": "#/components/schemas/ObjectApiResponse"
                }
              }
            }
          },
          "500": {
            "description": "Internal Server Error",
            "content": {
              "text/plain": {
                "schema": {
                  "$ref": "#/components/schemas/ObjectApiResponse"
                }
              },
              "application/json": {
                "schema": {
                  "$ref": "#/components/schemas/ObjectApiResponse"
                }
              },
              "text/json": {
                "schema": {
                  "$ref": "#/components/schemas/ObjectApiResponse"
                }
              }
            }
          }
        }
      }
    },
    "/api/v1/appointment/consultant/schedules/{id}": {
      "get": {
        "tags": [
          "Appointments"
        ],
        "parameters": [
          {
            "name": "id",
            "in": "path",
            "required": true,
            "schema": {
              "type": "string",
              "format": "uuid"
            }
          }
        ],
        "responses": {
          "200": {
            "description": "OK",
            "content": {
              "text/plain": {
                "schema": {
                  "$ref": "#/components/schemas/GetScheduleResponseIEnumerableApiResponse"
                }
              },
              "application/json": {
                "schema": {
                  "$ref": "#/components/schemas/GetScheduleResponseIEnumerableApiResponse"
                }
              },
              "text/json": {
                "schema": {
                  "$ref": "#/components/schemas/GetScheduleResponseIEnumerableApiResponse"
                }
              }
            }
          },
          "404": {
            "description": "Not Found",
            "content": {
              "text/plain": {
                "schema": {
                  "$ref": "#/components/schemas/ObjectApiResponse"
                }
              },
              "application/json": {
                "schema": {
                  "$ref": "#/components/schemas/ObjectApiResponse"
                }
              },
              "text/json": {
                "schema": {
                  "$ref": "#/components/schemas/ObjectApiResponse"
                }
              }
            }
          },
          "500": {
            "description": "Internal Server Error",
            "content": {
              "text/plain": {
                "schema": {
                  "$ref": "#/components/schemas/ObjectApiResponse"
                }
              },
              "application/json": {
                "schema": {
                  "$ref": "#/components/schemas/ObjectApiResponse"
                }
              },
              "text/json": {
                "schema": {
                  "$ref": "#/components/schemas/ObjectApiResponse"
                }
              }
            }
          }
        }
      }
    },
    "/api/v1/appointment/consultant/schedule/create": {
      "post": {
        "tags": [
          "Appointments"
        ],
        "requestBody": {
          "content": {
            "application/json": {
              "schema": {
                "$ref": "#/components/schemas/CreateScheduleRequest"
              }
            },
            "text/json": {
              "schema": {
                "$ref": "#/components/schemas/CreateScheduleRequest"
              }
            },
            "application/*+json": {
              "schema": {
                "$ref": "#/components/schemas/CreateScheduleRequest"
              }
            }
          }
        },
        "responses": {
          "200": {
            "description": "OK",
            "content": {
              "text/plain": {
                "schema": {
                  "$ref": "#/components/schemas/GetScheduleResponseApiResponse"
                }
              },
              "application/json": {
                "schema": {
                  "$ref": "#/components/schemas/GetScheduleResponseApiResponse"
                }
              },
              "text/json": {
                "schema": {
                  "$ref": "#/components/schemas/GetScheduleResponseApiResponse"
=======
                  "$ref": "#/components/schemas/DeleteAppointmentResponseIEnumerableApiResponse"
>>>>>>> 9498661c
                }
              }
            }
          },
          "400": {
            "description": "Bad Request",
            "content": {
              "text/plain": {
                "schema": {
                  "$ref": "#/components/schemas/ObjectApiResponse"
                }
              },
              "application/json": {
                "schema": {
                  "$ref": "#/components/schemas/ObjectApiResponse"
                }
              },
              "text/json": {
                "schema": {
                  "$ref": "#/components/schemas/ObjectApiResponse"
                }
              }
            }
          },
          "500": {
            "description": "Internal Server Error",
            "content": {
              "text/plain": {
                "schema": {
                  "$ref": "#/components/schemas/ObjectApiResponse"
                }
              },
              "application/json": {
                "schema": {
                  "$ref": "#/components/schemas/ObjectApiResponse"
                }
              },
              "text/json": {
                "schema": {
                  "$ref": "#/components/schemas/ObjectApiResponse"
                }
              }
            }
          }
        }
      }
    },
    "/api/v1/login": {
      "post": {
        "tags": [
          "Auth"
        ],
        "requestBody": {
          "content": {
            "application/json": {
              "schema": {
                "$ref": "#/components/schemas/LoginRequest"
              }
            },
            "text/json": {
              "schema": {
                "$ref": "#/components/schemas/LoginRequest"
              }
            },
            "application/*+json": {
              "schema": {
                "$ref": "#/components/schemas/LoginRequest"
              }
            }
          }
        },
        "responses": {
          "200": {
            "description": "OK",
            "content": {
              "text/plain": {
                "schema": {
                  "$ref": "#/components/schemas/LoginResponseApiResponse"
                }
              },
              "application/json": {
                "schema": {
                  "$ref": "#/components/schemas/LoginResponseApiResponse"
                }
              },
              "text/json": {
                "schema": {
                  "$ref": "#/components/schemas/LoginResponseApiResponse"
                }
              }
            }
          },
          "404": {
            "description": "Not Found",
            "content": {
              "text/plain": {
                "schema": {
                  "$ref": "#/components/schemas/ObjectApiResponse"
                }
              },
              "application/json": {
                "schema": {
                  "$ref": "#/components/schemas/ObjectApiResponse"
                }
              },
              "text/json": {
                "schema": {
                  "$ref": "#/components/schemas/ObjectApiResponse"
                }
              }
            }
          },
          "500": {
            "description": "Internal Server Error",
            "content": {
              "text/plain": {
                "schema": {
                  "$ref": "#/components/schemas/ObjectApiResponse"
                }
              },
              "application/json": {
                "schema": {
                  "$ref": "#/components/schemas/ObjectApiResponse"
                }
              },
              "text/json": {
                "schema": {
                  "$ref": "#/components/schemas/ObjectApiResponse"
                }
              }
            }
          }
        }
      }
    },
    "/send-reset-code": {
      "post": {
        "tags": [
          "Auth"
        ],
        "requestBody": {
          "content": {
            "application/json": {
              "schema": {
                "$ref": "#/components/schemas/ForgotPasswordRequest"
              }
            },
            "text/json": {
              "schema": {
                "$ref": "#/components/schemas/ForgotPasswordRequest"
              }
            },
            "application/*+json": {
              "schema": {
                "$ref": "#/components/schemas/ForgotPasswordRequest"
              }
            }
          }
        },
        "responses": {
          "200": {
            "description": "OK"
          }
        }
      }
    },
    "/verify-code-and-reset": {
      "post": {
        "tags": [
          "Auth"
        ],
        "requestBody": {
          "content": {
            "application/json": {
              "schema": {
                "$ref": "#/components/schemas/VerifyCodeAndResetRequest"
              }
            },
            "text/json": {
              "schema": {
                "$ref": "#/components/schemas/VerifyCodeAndResetRequest"
              }
            },
            "application/*+json": {
              "schema": {
                "$ref": "#/components/schemas/VerifyCodeAndResetRequest"
              }
            }
          }
        },
        "responses": {
          "200": {
            "description": "OK"
          }
        }
      }
    },
    "/api/v1/register": {
      "post": {
        "tags": [
          "Auth"
        ],
        "requestBody": {
          "content": {
            "application/json": {
              "schema": {
                "$ref": "#/components/schemas/RegisterRequest"
              }
            },
            "text/json": {
              "schema": {
                "$ref": "#/components/schemas/RegisterRequest"
              }
            },
            "application/*+json": {
              "schema": {
                "$ref": "#/components/schemas/RegisterRequest"
              }
            }
          }
        },
        "responses": {
          "200": {
            "description": "OK"
          }
        }
      }
    },
    "/api/v1/logout": {
      "post": {
        "tags": [
          "Auth"
        ],
        "responses": {
          "200": {
            "description": "OK"
          }
        }
      }
    },
    "/api/v1/dashboard/data": {
      "get": {
        "tags": [
          "Dashboard"
        ],
        "responses": {
          "200": {
            "description": "OK",
            "content": {
              "text/plain": {
                "schema": {
                  "$ref": "#/components/schemas/DashboardResponseApiResponse"
                }
              },
              "application/json": {
                "schema": {
                  "$ref": "#/components/schemas/DashboardResponseApiResponse"
                }
              },
              "text/json": {
                "schema": {
                  "$ref": "#/components/schemas/DashboardResponseApiResponse"
                }
              }
            }
          },
          "404": {
            "description": "Not Found",
            "content": {
              "text/plain": {
                "schema": {
                  "$ref": "#/components/schemas/ObjectApiResponse"
                }
              },
              "application/json": {
                "schema": {
                  "$ref": "#/components/schemas/ObjectApiResponse"
                }
              },
              "text/json": {
                "schema": {
                  "$ref": "#/components/schemas/ObjectApiResponse"
                }
              }
            }
          },
          "500": {
            "description": "Internal Server Error",
            "content": {
              "text/plain": {
                "schema": {
                  "$ref": "#/components/schemas/ObjectApiResponse"
                }
              },
              "application/json": {
                "schema": {
                  "$ref": "#/components/schemas/ObjectApiResponse"
                }
              },
              "text/json": {
                "schema": {
                  "$ref": "#/components/schemas/ObjectApiResponse"
                }
              }
            }
          }
        }
      }
    },
    "/api/v1/dashboard/stats": {
      "get": {
        "tags": [
          "Dashboard"
        ],
        "responses": {
          "200": {
            "description": "OK",
            "content": {
              "text/plain": {
                "schema": {
                  "$ref": "#/components/schemas/DashboardStatsApiResponse"
                }
              },
              "application/json": {
                "schema": {
                  "$ref": "#/components/schemas/DashboardStatsApiResponse"
                }
              },
              "text/json": {
                "schema": {
                  "$ref": "#/components/schemas/DashboardStatsApiResponse"
                }
              }
            }
          },
          "404": {
            "description": "Not Found",
            "content": {
              "text/plain": {
                "schema": {
                  "$ref": "#/components/schemas/ObjectApiResponse"
                }
              },
              "application/json": {
                "schema": {
                  "$ref": "#/components/schemas/ObjectApiResponse"
                }
              },
              "text/json": {
                "schema": {
                  "$ref": "#/components/schemas/ObjectApiResponse"
                }
              }
            }
          },
          "500": {
            "description": "Internal Server Error",
            "content": {
              "text/plain": {
                "schema": {
                  "$ref": "#/components/schemas/ObjectApiResponse"
                }
              },
              "application/json": {
                "schema": {
                  "$ref": "#/components/schemas/ObjectApiResponse"
                }
              },
              "text/json": {
                "schema": {
                  "$ref": "#/components/schemas/ObjectApiResponse"
                }
              }
            }
          }
        }
      }
    },
    "/api/v1/dashboard/users-by-role": {
      "get": {
        "tags": [
          "Dashboard"
        ],
        "responses": {
          "200": {
            "description": "OK",
            "content": {
              "text/plain": {
                "schema": {
                  "$ref": "#/components/schemas/UserRoleCountIEnumerableApiResponse"
                }
              },
              "application/json": {
                "schema": {
                  "$ref": "#/components/schemas/UserRoleCountIEnumerableApiResponse"
                }
              },
              "text/json": {
                "schema": {
                  "$ref": "#/components/schemas/UserRoleCountIEnumerableApiResponse"
                }
              }
            }
          },
          "404": {
            "description": "Not Found",
            "content": {
              "text/plain": {
                "schema": {
                  "$ref": "#/components/schemas/ObjectApiResponse"
                }
              },
              "application/json": {
                "schema": {
                  "$ref": "#/components/schemas/ObjectApiResponse"
                }
              },
              "text/json": {
                "schema": {
                  "$ref": "#/components/schemas/ObjectApiResponse"
                }
              }
            }
          },
          "500": {
            "description": "Internal Server Error",
            "content": {
              "text/plain": {
                "schema": {
                  "$ref": "#/components/schemas/ObjectApiResponse"
                }
              },
              "application/json": {
                "schema": {
                  "$ref": "#/components/schemas/ObjectApiResponse"
                }
              },
              "text/json": {
                "schema": {
                  "$ref": "#/components/schemas/ObjectApiResponse"
                }
              }
            }
          }
        }
      }
    },
    "/api/v1/dashboard/appointments-by-status": {
      "get": {
        "tags": [
          "Dashboard"
        ],
        "responses": {
          "200": {
            "description": "OK",
            "content": {
              "text/plain": {
                "schema": {
                  "$ref": "#/components/schemas/AppointmentStatusCountIEnumerableApiResponse"
                }
              },
              "application/json": {
                "schema": {
                  "$ref": "#/components/schemas/AppointmentStatusCountIEnumerableApiResponse"
                }
              },
              "text/json": {
                "schema": {
                  "$ref": "#/components/schemas/AppointmentStatusCountIEnumerableApiResponse"
                }
              }
            }
          },
          "404": {
            "description": "Not Found",
            "content": {
              "text/plain": {
                "schema": {
                  "$ref": "#/components/schemas/ObjectApiResponse"
                }
              },
              "application/json": {
                "schema": {
                  "$ref": "#/components/schemas/ObjectApiResponse"
                }
              },
              "text/json": {
                "schema": {
                  "$ref": "#/components/schemas/ObjectApiResponse"
                }
              }
            }
          },
          "500": {
            "description": "Internal Server Error",
            "content": {
              "text/plain": {
                "schema": {
                  "$ref": "#/components/schemas/ObjectApiResponse"
                }
              },
              "application/json": {
                "schema": {
                  "$ref": "#/components/schemas/ObjectApiResponse"
                }
              },
              "text/json": {
                "schema": {
                  "$ref": "#/components/schemas/ObjectApiResponse"
                }
              }
            }
          }
        }
      }
    },
    "/api/v1/feedback/getall": {
      "get": {
        "tags": [
          "Feedbacks"
        ],
        "responses": {
          "200": {
            "description": "OK",
            "content": {
              "text/plain": {
                "schema": {
                  "type": "array",
                  "items": {
                    "$ref": "#/components/schemas/Feedback"
                  }
                }
              },
              "application/json": {
                "schema": {
                  "type": "array",
                  "items": {
                    "$ref": "#/components/schemas/Feedback"
                  }
                }
              },
              "text/json": {
                "schema": {
                  "type": "array",
                  "items": {
                    "$ref": "#/components/schemas/Feedback"
                  }
                }
              }
            }
          }
        }
      }
    },
    "/api/v1/feedback/{id}": {
      "get": {
        "tags": [
          "Feedbacks"
        ],
        "parameters": [
          {
            "name": "id",
            "in": "path",
            "required": true,
            "schema": {
              "type": "string",
              "format": "uuid"
            }
          }
        ],
        "responses": {
          "200": {
            "description": "OK",
            "content": {
              "text/plain": {
                "schema": {
                  "$ref": "#/components/schemas/Feedback"
                }
              },
              "application/json": {
                "schema": {
                  "$ref": "#/components/schemas/Feedback"
                }
              },
              "text/json": {
                "schema": {
                  "$ref": "#/components/schemas/Feedback"
                }
              }
            }
          }
        }
      }
    },
    "/api/v1/menstrualcycletracking/getall": {
      "get": {
        "tags": [
          "MenstrualCycleTrackings"
        ],
        "responses": {
          "200": {
            "description": "OK",
            "content": {
              "text/plain": {
                "schema": {
                  "type": "array",
                  "items": {
                    "$ref": "#/components/schemas/MenstrualCycleTracking"
                  }
                }
              },
              "application/json": {
                "schema": {
                  "type": "array",
                  "items": {
                    "$ref": "#/components/schemas/MenstrualCycleTracking"
                  }
                }
              },
              "text/json": {
                "schema": {
                  "type": "array",
                  "items": {
                    "$ref": "#/components/schemas/MenstrualCycleTracking"
                  }
                }
              }
            }
          }
        }
      }
    },
    "/api/v1/menstrualcycletracking/{id}": {
      "get": {
        "tags": [
          "MenstrualCycleTrackings"
        ],
        "parameters": [
          {
            "name": "id",
            "in": "path",
            "required": true,
            "schema": {
              "type": "string",
              "format": "uuid"
            }
          }
        ],
        "responses": {
          "200": {
            "description": "OK",
            "content": {
              "text/plain": {
                "schema": {
                  "$ref": "#/components/schemas/MenstrualCycleTracking"
                }
              },
              "application/json": {
                "schema": {
                  "$ref": "#/components/schemas/MenstrualCycleTracking"
                }
              },
              "text/json": {
                "schema": {
                  "$ref": "#/components/schemas/MenstrualCycleTracking"
                }
              }
            }
          }
        }
      }
    },
    "/api/v1/notification/user/{userId}": {
      "get": {
        "tags": [
          "Notifications"
        ],
        "parameters": [
          {
            "name": "userId",
            "in": "path",
            "required": true,
            "schema": {
              "type": "string"
            }
          }
        ],
        "responses": {
          "200": {
            "description": "OK",
            "content": {
              "text/plain": {
                "schema": {
                  "$ref": "#/components/schemas/GetNotificationResponseIEnumerableApiResponse"
                }
              },
              "application/json": {
                "schema": {
                  "$ref": "#/components/schemas/GetNotificationResponseIEnumerableApiResponse"
                }
              },
              "text/json": {
                "schema": {
                  "$ref": "#/components/schemas/GetNotificationResponseIEnumerableApiResponse"
                }
              }
            }
          },
          "404": {
            "description": "Not Found",
            "content": {
              "text/plain": {
                "schema": {
                  "$ref": "#/components/schemas/ObjectApiResponse"
                }
              },
              "application/json": {
                "schema": {
                  "$ref": "#/components/schemas/ObjectApiResponse"
                }
              },
              "text/json": {
                "schema": {
                  "$ref": "#/components/schemas/ObjectApiResponse"
                }
              }
            }
          },
          "500": {
            "description": "Internal Server Error",
            "content": {
              "text/plain": {
                "schema": {
                  "$ref": "#/components/schemas/ObjectApiResponse"
                }
              },
              "application/json": {
                "schema": {
                  "$ref": "#/components/schemas/ObjectApiResponse"
                }
              },
              "text/json": {
                "schema": {
                  "$ref": "#/components/schemas/ObjectApiResponse"
                }
              }
            }
          }
        }
      }
    },
    "/api/v1/notification/mark/{id}": {
      "put": {
        "tags": [
          "Notifications"
        ],
        "parameters": [
          {
            "name": "id",
            "in": "path",
            "required": true,
            "schema": {
              "type": "string",
              "format": "uuid"
            }
          }
        ],
        "responses": {
          "200": {
            "description": "OK",
            "content": {
              "text/plain": {
                "schema": {
                  "$ref": "#/components/schemas/GetNotificationResponseIEnumerableApiResponse"
                }
              },
              "application/json": {
                "schema": {
                  "$ref": "#/components/schemas/GetNotificationResponseIEnumerableApiResponse"
                }
              },
              "text/json": {
                "schema": {
                  "$ref": "#/components/schemas/GetNotificationResponseIEnumerableApiResponse"
                }
              }
            }
          },
          "404": {
            "description": "Not Found",
            "content": {
              "text/plain": {
                "schema": {
                  "$ref": "#/components/schemas/ObjectApiResponse"
                }
              },
              "application/json": {
                "schema": {
                  "$ref": "#/components/schemas/ObjectApiResponse"
                }
              },
              "text/json": {
                "schema": {
                  "$ref": "#/components/schemas/ObjectApiResponse"
                }
              }
            }
          },
          "500": {
            "description": "Internal Server Error",
            "content": {
              "text/plain": {
                "schema": {
                  "$ref": "#/components/schemas/ObjectApiResponse"
                }
              },
              "application/json": {
                "schema": {
                  "$ref": "#/components/schemas/ObjectApiResponse"
                }
              },
              "text/json": {
                "schema": {
                  "$ref": "#/components/schemas/ObjectApiResponse"
                }
              }
            }
          }
        }
      }
    },
    "/api/v1/notification/delete/{id}": {
      "delete": {
        "tags": [
          "Notifications"
        ],
        "parameters": [
          {
            "name": "id",
            "in": "path",
            "required": true,
            "schema": {
              "type": "string",
              "format": "uuid"
            }
          }
        ],
        "responses": {
          "200": {
            "description": "OK",
            "content": {
              "text/plain": {
                "schema": {
                  "$ref": "#/components/schemas/GetNotificationResponseIEnumerableApiResponse"
                }
              },
              "application/json": {
                "schema": {
                  "$ref": "#/components/schemas/GetNotificationResponseIEnumerableApiResponse"
                }
              },
              "text/json": {
                "schema": {
                  "$ref": "#/components/schemas/GetNotificationResponseIEnumerableApiResponse"
                }
              }
            }
          },
          "404": {
            "description": "Not Found",
            "content": {
              "text/plain": {
                "schema": {
                  "$ref": "#/components/schemas/ObjectApiResponse"
                }
              },
              "application/json": {
                "schema": {
                  "$ref": "#/components/schemas/ObjectApiResponse"
                }
              },
              "text/json": {
                "schema": {
                  "$ref": "#/components/schemas/ObjectApiResponse"
                }
              }
            }
          },
          "500": {
            "description": "Internal Server Error",
            "content": {
              "text/plain": {
                "schema": {
                  "$ref": "#/components/schemas/ObjectApiResponse"
                }
              },
              "application/json": {
                "schema": {
                  "$ref": "#/components/schemas/ObjectApiResponse"
                }
              },
              "text/json": {
                "schema": {
                  "$ref": "#/components/schemas/ObjectApiResponse"
                }
              }
            }
          }
        }
      }
    },
    "/api/v1/post/getall": {
      "get": {
        "tags": [
          "Posts"
        ],
        "responses": {
          "200": {
            "description": "OK",
            "content": {
              "text/plain": {
                "schema": {
                  "type": "array",
                  "items": {
                    "$ref": "#/components/schemas/Post"
                  }
                }
              },
              "application/json": {
                "schema": {
                  "type": "array",
                  "items": {
                    "$ref": "#/components/schemas/Post"
                  }
                }
              },
              "text/json": {
                "schema": {
                  "type": "array",
                  "items": {
                    "$ref": "#/components/schemas/Post"
                  }
                }
              }
            }
          }
        }
      }
    },
    "/api/v1/post/{id}": {
      "get": {
        "tags": [
          "Posts"
        ],
        "parameters": [
          {
            "name": "id",
            "in": "path",
            "required": true,
            "schema": {
              "type": "string",
              "format": "uuid"
            }
          }
        ],
        "responses": {
          "200": {
            "description": "OK",
            "content": {
              "text/plain": {
                "schema": {
                  "$ref": "#/components/schemas/Post"
                }
              },
              "application/json": {
                "schema": {
                  "$ref": "#/components/schemas/Post"
                }
              },
              "text/json": {
                "schema": {
                  "$ref": "#/components/schemas/Post"
                }
              }
            }
          }
        }
      }
    },
    "/api/v1/question/getall": {
      "get": {
        "tags": [
          "Questions"
        ],
        "responses": {
          "200": {
            "description": "OK",
            "content": {
              "text/plain": {
                "schema": {
                  "type": "array",
                  "items": {
                    "$ref": "#/components/schemas/Question"
                  }
                }
              },
              "application/json": {
                "schema": {
                  "type": "array",
                  "items": {
                    "$ref": "#/components/schemas/Question"
                  }
                }
              },
              "text/json": {
                "schema": {
                  "type": "array",
                  "items": {
                    "$ref": "#/components/schemas/Question"
                  }
                }
              }
            }
          }
        }
      }
    },
    "/api/v1/question/{id}": {
      "get": {
        "tags": [
          "Questions"
        ],
        "parameters": [
          {
            "name": "id",
            "in": "path",
            "required": true,
            "schema": {
              "type": "string",
              "format": "uuid"
            }
          }
        ],
        "responses": {
          "200": {
            "description": "OK",
            "content": {
              "text/plain": {
                "schema": {
                  "$ref": "#/components/schemas/Question"
                }
              },
              "application/json": {
                "schema": {
                  "$ref": "#/components/schemas/Question"
                }
              },
              "text/json": {
                "schema": {
                  "$ref": "#/components/schemas/Question"
                }
              }
            }
          }
        }
      }
    },
    "/api/v1/service/getall": {
      "get": {
        "tags": [
          "Services"
        ],
        "responses": {
          "200": {
            "description": "OK",
            "content": {
              "text/plain": {
                "schema": {
                  "type": "array",
                  "items": {
                    "$ref": "#/components/schemas/Service"
                  }
                }
              },
              "application/json": {
                "schema": {
                  "type": "array",
                  "items": {
                    "$ref": "#/components/schemas/Service"
                  }
                }
              },
              "text/json": {
                "schema": {
                  "type": "array",
                  "items": {
                    "$ref": "#/components/schemas/Service"
                  }
                }
              }
            }
          }
        }
      }
    },
    "/api/v1/service/{id}": {
      "get": {
        "tags": [
          "Services"
        ],
        "parameters": [
          {
            "name": "id",
            "in": "path",
            "required": true,
            "schema": {
              "type": "string",
              "format": "uuid"
            }
          }
        ],
        "responses": {
          "200": {
            "description": "OK",
            "content": {
              "text/plain": {
                "schema": {
                  "$ref": "#/components/schemas/Service"
                }
              },
              "application/json": {
                "schema": {
                  "$ref": "#/components/schemas/Service"
                }
              },
              "text/json": {
                "schema": {
                  "$ref": "#/components/schemas/Service"
                }
              }
            }
          }
        }
      }
    },
    "/api/v1/stitesting/getall": {
      "get": {
        "tags": [
          "STITestings"
        ],
        "responses": {
          "200": {
            "description": "OK",
            "content": {
              "text/plain": {
                "schema": {
                  "type": "array",
                  "items": {
                    "$ref": "#/components/schemas/STITesting"
                  }
                }
              },
              "application/json": {
                "schema": {
                  "type": "array",
                  "items": {
                    "$ref": "#/components/schemas/STITesting"
                  }
                }
              },
              "text/json": {
                "schema": {
                  "type": "array",
                  "items": {
                    "$ref": "#/components/schemas/STITesting"
                  }
                }
              }
            }
          }
        }
      }
    },
    "/api/v1/stitesting/{id}": {
      "get": {
        "tags": [
          "STITestings"
        ],
        "parameters": [
          {
            "name": "id",
            "in": "path",
            "required": true,
            "schema": {
              "type": "string",
              "format": "uuid"
            }
          }
        ],
        "responses": {
          "200": {
            "description": "OK",
            "content": {
              "text/plain": {
                "schema": {
                  "$ref": "#/components/schemas/STITesting"
                }
              },
              "application/json": {
                "schema": {
                  "$ref": "#/components/schemas/STITesting"
                }
              },
              "text/json": {
                "schema": {
                  "$ref": "#/components/schemas/STITesting"
                }
              }
            }
          }
        }
      }
    },
    "/api/v1/testresult/getall": {
      "get": {
        "tags": [
          "TestResults"
        ],
        "responses": {
          "200": {
            "description": "OK",
            "content": {
              "text/plain": {
                "schema": {
                  "type": "array",
                  "items": {
                    "$ref": "#/components/schemas/TestResult"
                  }
                }
              },
              "application/json": {
                "schema": {
                  "type": "array",
                  "items": {
                    "$ref": "#/components/schemas/TestResult"
                  }
                }
              },
              "text/json": {
                "schema": {
                  "type": "array",
                  "items": {
                    "$ref": "#/components/schemas/TestResult"
                  }
                }
              }
            }
          }
        }
      }
    },
    "/api/v1/testresult/{id}": {
      "get": {
        "tags": [
          "TestResults"
        ],
        "parameters": [
          {
            "name": "id",
            "in": "path",
            "required": true,
            "schema": {
              "type": "string",
              "format": "uuid"
            }
          }
        ],
        "responses": {
          "200": {
            "description": "OK",
            "content": {
              "text/plain": {
                "schema": {
                  "$ref": "#/components/schemas/TestResult"
                }
              },
              "application/json": {
                "schema": {
                  "$ref": "#/components/schemas/TestResult"
                }
              },
              "text/json": {
                "schema": {
                  "$ref": "#/components/schemas/TestResult"
                }
              }
            }
          }
        }
      }
    },
    "/api/v1/user/getall": {
      "get": {
        "tags": [
          "Users"
        ],
        "responses": {
          "200": {
            "description": "OK",
            "content": {
              "text/plain": {
                "schema": {
                  "$ref": "#/components/schemas/CreateUserResponseIEnumerableApiResponse"
                }
              },
              "application/json": {
                "schema": {
                  "$ref": "#/components/schemas/CreateUserResponseIEnumerableApiResponse"
                }
              },
              "text/json": {
                "schema": {
                  "$ref": "#/components/schemas/CreateUserResponseIEnumerableApiResponse"
                }
              }
            }
          },
          "404": {
            "description": "Not Found",
            "content": {
              "text/plain": {
                "schema": {
                  "$ref": "#/components/schemas/ObjectApiResponse"
                }
              },
              "application/json": {
                "schema": {
                  "$ref": "#/components/schemas/ObjectApiResponse"
                }
              },
              "text/json": {
                "schema": {
                  "$ref": "#/components/schemas/ObjectApiResponse"
                }
              }
            }
          },
          "500": {
            "description": "Internal Server Error",
            "content": {
              "text/plain": {
                "schema": {
                  "$ref": "#/components/schemas/ObjectApiResponse"
                }
              },
              "application/json": {
                "schema": {
                  "$ref": "#/components/schemas/ObjectApiResponse"
                }
              },
              "text/json": {
                "schema": {
                  "$ref": "#/components/schemas/ObjectApiResponse"
                }
              }
            }
          }
        }
      }
    },
    "/api/v1/user/create": {
      "post": {
        "tags": [
          "Users"
        ],
        "requestBody": {
          "content": {
            "application/json": {
              "schema": {
                "$ref": "#/components/schemas/CreateUserRequest"
              }
            },
            "text/json": {
              "schema": {
                "$ref": "#/components/schemas/CreateUserRequest"
              }
            },
            "application/*+json": {
              "schema": {
                "$ref": "#/components/schemas/CreateUserRequest"
              }
            }
          }
        },
        "responses": {
          "200": {
            "description": "OK",
            "content": {
              "text/plain": {
                "schema": {
                  "$ref": "#/components/schemas/CreateUserResponseApiResponse"
                }
              },
              "application/json": {
                "schema": {
                  "$ref": "#/components/schemas/CreateUserResponseApiResponse"
                }
              },
              "text/json": {
                "schema": {
                  "$ref": "#/components/schemas/CreateUserResponseApiResponse"
                }
              }
            }
          },
          "404": {
            "description": "Not Found",
            "content": {
              "text/plain": {
                "schema": {
                  "$ref": "#/components/schemas/ObjectApiResponse"
                }
              },
              "application/json": {
                "schema": {
                  "$ref": "#/components/schemas/ObjectApiResponse"
                }
              },
              "text/json": {
                "schema": {
                  "$ref": "#/components/schemas/ObjectApiResponse"
                }
              }
            }
          },
          "500": {
            "description": "Internal Server Error",
            "content": {
              "text/plain": {
                "schema": {
                  "$ref": "#/components/schemas/ObjectApiResponse"
                }
              },
              "application/json": {
                "schema": {
                  "$ref": "#/components/schemas/ObjectApiResponse"
                }
              },
              "text/json": {
                "schema": {
                  "$ref": "#/components/schemas/ObjectApiResponse"
                }
              }
            }
          }
        }
      }
    },
    "/api/v1/user/{id}": {
      "get": {
        "tags": [
          "Users"
        ],
        "parameters": [
          {
            "name": "id",
            "in": "path",
            "required": true,
            "schema": {
              "type": "string",
              "format": "uuid"
            }
          }
        ],
        "responses": {
          "200": {
            "description": "OK",
            "content": {
              "text/plain": {
                "schema": {
                  "$ref": "#/components/schemas/CreateUserResponseApiResponse"
                }
              },
              "application/json": {
                "schema": {
                  "$ref": "#/components/schemas/CreateUserResponseApiResponse"
                }
              },
              "text/json": {
                "schema": {
                  "$ref": "#/components/schemas/CreateUserResponseApiResponse"
                }
              }
            }
          },
          "404": {
            "description": "Not Found",
            "content": {
              "text/plain": {
                "schema": {
                  "$ref": "#/components/schemas/ObjectApiResponse"
                }
              },
              "application/json": {
                "schema": {
                  "$ref": "#/components/schemas/ObjectApiResponse"
                }
              },
              "text/json": {
                "schema": {
                  "$ref": "#/components/schemas/ObjectApiResponse"
                }
              }
            }
          },
          "500": {
            "description": "Internal Server Error",
            "content": {
              "text/plain": {
                "schema": {
                  "$ref": "#/components/schemas/ObjectApiResponse"
                }
              },
              "application/json": {
                "schema": {
                  "$ref": "#/components/schemas/ObjectApiResponse"
                }
              },
              "text/json": {
                "schema": {
                  "$ref": "#/components/schemas/ObjectApiResponse"
                }
              }
            }
          }
        }
      }
    },
    "/api/v1/user/update/{id}": {
      "put": {
        "tags": [
          "Users"
        ],
        "parameters": [
          {
            "name": "id",
            "in": "path",
            "required": true,
            "schema": {
              "type": "string",
              "format": "uuid"
            }
          }
        ],
        "requestBody": {
          "content": {
            "application/json": {
              "schema": {
                "$ref": "#/components/schemas/UpdateUserRequest"
              }
            },
            "text/json": {
              "schema": {
                "$ref": "#/components/schemas/UpdateUserRequest"
              }
            },
            "application/*+json": {
              "schema": {
                "$ref": "#/components/schemas/UpdateUserRequest"
              }
            }
          }
        },
        "responses": {
          "200": {
            "description": "OK",
            "content": {
              "text/plain": {
                "schema": {
                  "$ref": "#/components/schemas/CreateUserResponseApiResponse"
                }
              },
              "application/json": {
                "schema": {
                  "$ref": "#/components/schemas/CreateUserResponseApiResponse"
                }
              },
              "text/json": {
                "schema": {
                  "$ref": "#/components/schemas/CreateUserResponseApiResponse"
                }
              }
            }
          },
          "404": {
            "description": "Not Found",
            "content": {
              "text/plain": {
                "schema": {
                  "$ref": "#/components/schemas/ObjectApiResponse"
                }
              },
              "application/json": {
                "schema": {
                  "$ref": "#/components/schemas/ObjectApiResponse"
                }
              },
              "text/json": {
                "schema": {
                  "$ref": "#/components/schemas/ObjectApiResponse"
                }
              }
            }
          },
          "500": {
            "description": "Internal Server Error",
            "content": {
              "text/plain": {
                "schema": {
                  "$ref": "#/components/schemas/ObjectApiResponse"
                }
              },
              "application/json": {
                "schema": {
                  "$ref": "#/components/schemas/ObjectApiResponse"
                }
              },
              "text/json": {
                "schema": {
                  "$ref": "#/components/schemas/ObjectApiResponse"
                }
              }
            }
          }
        }
      }
    },
    "/api/v1/user/delete/{id}": {
      "delete": {
        "tags": [
          "Users"
        ],
        "parameters": [
          {
            "name": "id",
            "in": "path",
            "required": true,
            "schema": {
              "type": "string",
              "format": "uuid"
            }
          }
        ],
        "responses": {
          "200": {
            "description": "OK",
            "content": {
              "text/plain": {
                "schema": {
                  "$ref": "#/components/schemas/CreateUserResponseApiResponse"
                }
              },
              "application/json": {
                "schema": {
                  "$ref": "#/components/schemas/CreateUserResponseApiResponse"
                }
              },
              "text/json": {
                "schema": {
                  "$ref": "#/components/schemas/CreateUserResponseApiResponse"
                }
              }
            }
          },
          "404": {
            "description": "Not Found",
            "content": {
              "text/plain": {
                "schema": {
                  "$ref": "#/components/schemas/ObjectApiResponse"
                }
              },
              "application/json": {
                "schema": {
                  "$ref": "#/components/schemas/ObjectApiResponse"
                }
              },
              "text/json": {
                "schema": {
                  "$ref": "#/components/schemas/ObjectApiResponse"
                }
              }
            }
          },
          "500": {
            "description": "Internal Server Error",
            "content": {
              "text/plain": {
                "schema": {
                  "$ref": "#/components/schemas/ObjectApiResponse"
                }
              },
              "application/json": {
                "schema": {
                  "$ref": "#/components/schemas/ObjectApiResponse"
                }
              },
              "text/json": {
                "schema": {
                  "$ref": "#/components/schemas/ObjectApiResponse"
                }
              }
            }
          }
        }
      }
    },
    "/api/v1/user/set-role/{id}": {
      "put": {
        "tags": [
          "Users"
        ],
        "parameters": [
          {
            "name": "id",
            "in": "path",
            "required": true,
            "schema": {
              "type": "string",
              "format": "uuid"
            }
          }
        ],
        "requestBody": {
          "content": {
            "application/json": {
              "schema": {
                "$ref": "#/components/schemas/SetUserRoleRequest"
              }
            },
            "text/json": {
              "schema": {
                "$ref": "#/components/schemas/SetUserRoleRequest"
              }
            },
            "application/*+json": {
              "schema": {
                "$ref": "#/components/schemas/SetUserRoleRequest"
              }
            }
          }
        },
        "responses": {
          "200": {
            "description": "OK",
            "content": {
              "text/plain": {
                "schema": {
                  "$ref": "#/components/schemas/UpdateUserResponse"
                }
              },
              "application/json": {
                "schema": {
                  "$ref": "#/components/schemas/UpdateUserResponse"
                }
              },
              "text/json": {
                "schema": {
                  "$ref": "#/components/schemas/UpdateUserResponse"
                }
              }
            }
          }
        }
      }
    },
    "/api/v1/user/profile/{id}": {
      "put": {
        "tags": [
          "Users"
        ],
        "parameters": [
          {
            "name": "id",
            "in": "path",
            "required": true,
            "schema": {
              "type": "string",
              "format": "uuid"
            }
          }
        ],
        "requestBody": {
          "content": {
            "application/json": {
              "schema": {
                "$ref": "#/components/schemas/UpdateProfileRequest"
              }
            },
            "text/json": {
              "schema": {
                "$ref": "#/components/schemas/UpdateProfileRequest"
              }
            },
            "application/*+json": {
              "schema": {
                "$ref": "#/components/schemas/UpdateProfileRequest"
              }
            }
          }
        },
        "responses": {
          "200": {
            "description": "OK",
            "content": {
              "text/plain": {
                "schema": {
                  "$ref": "#/components/schemas/UpdateUserResponse"
                }
              },
              "application/json": {
                "schema": {
                  "$ref": "#/components/schemas/UpdateUserResponse"
                }
              },
              "text/json": {
                "schema": {
                  "$ref": "#/components/schemas/UpdateUserResponse"
                }
              }
            }
          }
        }
      }
    },
    "/api/v1/user/avatar/{id}": {
      "put": {
        "tags": [
          "Users"
        ],
        "parameters": [
          {
            "name": "id",
            "in": "path",
            "required": true,
            "schema": {
              "type": "string",
              "format": "uuid"
            }
          }
        ],
        "requestBody": {
          "content": {
            "application/json": {
              "schema": {
                "$ref": "#/components/schemas/UpdateAvatarRequest"
              }
            },
            "text/json": {
              "schema": {
                "$ref": "#/components/schemas/UpdateAvatarRequest"
              }
            },
            "application/*+json": {
              "schema": {
                "$ref": "#/components/schemas/UpdateAvatarRequest"
              }
            }
          }
        },
        "responses": {
          "200": {
            "description": "OK",
            "content": {
              "text/plain": {
                "schema": {
                  "$ref": "#/components/schemas/UpdateUserResponse"
                }
              },
              "application/json": {
                "schema": {
                  "$ref": "#/components/schemas/UpdateUserResponse"
                }
              },
              "text/json": {
                "schema": {
                  "$ref": "#/components/schemas/UpdateUserResponse"
                }
              }
            }
          }
        }
      }
    },
    "/api/v1/user/profile/me": {
      "get": {
        "tags": [
          "Users"
        ],
        "responses": {
          "200": {
            "description": "OK",
            "content": {
              "text/plain": {
                "schema": {
                  "$ref": "#/components/schemas/UserProfileResponseApiResponse"
                }
              },
              "application/json": {
                "schema": {
                  "$ref": "#/components/schemas/UserProfileResponseApiResponse"
                }
              },
              "text/json": {
                "schema": {
                  "$ref": "#/components/schemas/UserProfileResponseApiResponse"
                }
              }
            }
          },
          "404": {
            "description": "Not Found",
            "content": {
              "text/plain": {
                "schema": {
                  "$ref": "#/components/schemas/ObjectApiResponse"
                }
              },
              "application/json": {
                "schema": {
                  "$ref": "#/components/schemas/ObjectApiResponse"
                }
              },
              "text/json": {
                "schema": {
                  "$ref": "#/components/schemas/ObjectApiResponse"
                }
              }
            }
          },
          "500": {
            "description": "Internal Server Error",
            "content": {
              "text/plain": {
                "schema": {
                  "$ref": "#/components/schemas/ObjectApiResponse"
                }
              },
              "application/json": {
                "schema": {
                  "$ref": "#/components/schemas/ObjectApiResponse"
                }
              },
              "text/json": {
                "schema": {
                  "$ref": "#/components/schemas/ObjectApiResponse"
                }
              }
            }
          }
        }
      },
      "put": {
        "tags": [
          "Users"
        ],
        "requestBody": {
          "content": {
            "application/json": {
              "schema": {
                "$ref": "#/components/schemas/UpdateProfileRequest"
              }
            },
            "text/json": {
              "schema": {
                "$ref": "#/components/schemas/UpdateProfileRequest"
              }
            },
            "application/*+json": {
              "schema": {
                "$ref": "#/components/schemas/UpdateProfileRequest"
              }
            }
          }
        },
        "responses": {
          "200": {
            "description": "OK",
            "content": {
              "text/plain": {
                "schema": {
                  "$ref": "#/components/schemas/UpdateUserResponseApiResponse"
                }
              },
              "application/json": {
                "schema": {
                  "$ref": "#/components/schemas/UpdateUserResponseApiResponse"
                }
              },
              "text/json": {
                "schema": {
                  "$ref": "#/components/schemas/UpdateUserResponseApiResponse"
                }
              }
            }
          },
          "404": {
            "description": "Not Found",
            "content": {
              "text/plain": {
                "schema": {
                  "$ref": "#/components/schemas/ObjectApiResponse"
                }
              },
              "application/json": {
                "schema": {
                  "$ref": "#/components/schemas/ObjectApiResponse"
                }
              },
              "text/json": {
                "schema": {
                  "$ref": "#/components/schemas/ObjectApiResponse"
                }
              }
            }
          },
          "500": {
            "description": "Internal Server Error",
            "content": {
              "text/plain": {
                "schema": {
                  "$ref": "#/components/schemas/ObjectApiResponse"
                }
              },
              "application/json": {
                "schema": {
                  "$ref": "#/components/schemas/ObjectApiResponse"
                }
              },
              "text/json": {
                "schema": {
                  "$ref": "#/components/schemas/ObjectApiResponse"
                }
              }
            }
          }
        }
      }
    },
    "/api/v1/user/avatar/me": {
      "put": {
        "tags": [
          "Users"
        ],
        "requestBody": {
          "content": {
            "application/json": {
              "schema": {
                "$ref": "#/components/schemas/UpdateAvatarRequest"
              }
            },
            "text/json": {
              "schema": {
                "$ref": "#/components/schemas/UpdateAvatarRequest"
              }
            },
            "application/*+json": {
              "schema": {
                "$ref": "#/components/schemas/UpdateAvatarRequest"
              }
            }
          }
        },
        "responses": {
          "200": {
            "description": "OK",
            "content": {
              "text/plain": {
                "schema": {
                  "$ref": "#/components/schemas/UpdateUserResponseApiResponse"
                }
              },
              "application/json": {
                "schema": {
                  "$ref": "#/components/schemas/UpdateUserResponseApiResponse"
                }
              },
              "text/json": {
                "schema": {
                  "$ref": "#/components/schemas/UpdateUserResponseApiResponse"
                }
              }
            }
          },
          "404": {
            "description": "Not Found",
            "content": {
              "text/plain": {
                "schema": {
                  "$ref": "#/components/schemas/ObjectApiResponse"
                }
              },
              "application/json": {
                "schema": {
                  "$ref": "#/components/schemas/ObjectApiResponse"
                }
              },
              "text/json": {
                "schema": {
                  "$ref": "#/components/schemas/ObjectApiResponse"
                }
              }
            }
          },
          "500": {
            "description": "Internal Server Error",
            "content": {
              "text/plain": {
                "schema": {
                  "$ref": "#/components/schemas/ObjectApiResponse"
                }
              },
              "application/json": {
                "schema": {
                  "$ref": "#/components/schemas/ObjectApiResponse"
                }
              },
              "text/json": {
                "schema": {
                  "$ref": "#/components/schemas/ObjectApiResponse"
                }
              }
            }
          }
        }
      }
    }
  },
  "components": {
    "schemas": {
      "Appointment": {
        "required": [
          "appointmentDate",
          "consultantId",
          "createdAt",
          "customerId",
          "id",
          "slot",
          "status"
        ],
        "type": "object",
        "properties": {
          "id": {
            "type": "string",
            "format": "uuid"
          },
          "customerId": {
            "type": "string",
            "format": "uuid"
          },
          "customer": {
            "$ref": "#/components/schemas/User"
          },
          "consultantId": {
            "type": "string",
            "format": "uuid"
          },
          "consultant": {
            "$ref": "#/components/schemas/User"
          },
          "serviceId": {
            "type": "string",
            "format": "uuid"
          },
          "service": {
            "$ref": "#/components/schemas/Service"
          },
          "appointmentDate": {
            "type": "string",
            "format": "date"
          },
          "slot": {
            "$ref": "#/components/schemas/ShiftSlot"
          },
          "status": {
            "$ref": "#/components/schemas/AppointmentStatus"
          },
          "notes": {
            "type": "string",
            "nullable": true
          },
          "createdAt": {
            "type": "string",
            "format": "date-time"
          }
        },
        "additionalProperties": false
      },
      "AppointmentStatus": {
        "enum": [
          0,
          1,
          2,
          3
        ],
        "type": "integer",
        "format": "int32"
      },
      "AppointmentStatusCount": {
        "type": "object",
        "properties": {
          "status": {
            "type": "string",
            "nullable": true
          },
          "count": {
            "type": "integer",
            "format": "int32"
          }
        },
        "additionalProperties": false
      },
      "AppointmentStatusCountIEnumerableApiResponse": {
        "type": "object",
        "properties": {
          "status_code": {
            "type": "integer",
            "format": "int32"
          },
          "message": {
            "type": "string",
            "nullable": true
          },
          "reason": {
            "type": "string",
            "nullable": true
          },
          "is_success": {
            "type": "boolean"
          },
          "data": {
            "type": "array",
            "items": {
              "$ref": "#/components/schemas/AppointmentStatusCount"
            },
            "nullable": true
          }
        },
        "additionalProperties": false
      },
      "CreateAppointmentRequest": {
        "required": [
          "appointmentDate",
          "consultantId",
          "customerId",
          "slot"
        ],
        "type": "object",
        "properties": {
          "customerId": {
            "type": "string",
            "format": "uuid"
          },
          "consultantId": {
            "type": "string",
            "format": "uuid"
          },
          "serviceId": {
            "type": "string",
            "format": "uuid"
          },
          "appointmentDate": {
            "type": "string",
            "format": "date"
          },
          "slot": {
            "$ref": "#/components/schemas/ShiftSlot"
          },
          "notes": {
            "type": "string",
            "nullable": true
          }
        },
        "additionalProperties": false
      },
      "CreateAppointmentsResponse": {
        "type": "object",
        "properties": {
          "id": {
            "type": "string",
            "format": "uuid"
          },
          "customerId": {
            "type": "string",
            "format": "uuid"
          },
          "customer": {
            "$ref": "#/components/schemas/GetUserResponse"
          },
          "consultantId": {
            "type": "string",
            "format": "uuid"
          },
          "consultant": {
            "$ref": "#/components/schemas/GetUserResponse"
          },
          "serviceId": {
            "type": "string",
            "format": "uuid"
          },
          "appointmentDate": {
            "type": "string",
            "format": "date"
          },
          "slot": {
            "$ref": "#/components/schemas/ShiftSlot"
          },
          "status": {
            "$ref": "#/components/schemas/AppointmentStatus"
          },
          "notes": {
            "type": "string",
            "nullable": true
          },
          "createdAt": {
            "type": "string",
            "format": "date-time"
          }
        },
        "additionalProperties": false
      },
      "CreateAppointmentsResponseIEnumerableApiResponse": {
        "type": "object",
        "properties": {
          "status_code": {
            "type": "integer",
            "format": "int32"
          },
          "message": {
            "type": "string",
            "nullable": true
          },
          "reason": {
            "type": "string",
            "nullable": true
          },
          "is_success": {
            "type": "boolean"
          },
          "data": {
            "type": "array",
            "items": {
              "$ref": "#/components/schemas/CreateAppointmentsResponse"
            },
            "nullable": true
          }
        },
        "additionalProperties": false
      },
      "CreateScheduleRequest": {
        "type": "object",
        "properties": {
          "consultantId": {
            "type": "string",
            "format": "uuid"
          },
          "workDate": {
            "type": "string",
            "format": "date"
          },
          "slot": {
            "$ref": "#/components/schemas/ShiftSlot"
          },
          "isAvailable": {
            "type": "boolean"
          }
        },
        "additionalProperties": false
      },
      "CreateUserRequest": {
        "required": [
          "address",
          "email",
          "name",
          "password",
          "phoneNumber",
          "role"
        ],
        "type": "object",
        "properties": {
          "name": {
            "maxLength": 100,
            "minLength": 1,
            "type": "string"
          },
          "email": {
            "maxLength": 256,
            "minLength": 1,
            "type": "string",
            "format": "email"
          },
          "phoneNumber": {
            "maxLength": 10,
            "minLength": 1,
            "type": "string"
          },
          "address": {
            "minLength": 1,
            "type": "string"
          },
          "password": {
            "maxLength": 20,
            "minLength": 1,
            "type": "string"
          },
          "role": {
            "minLength": 1,
            "type": "string"
          }
        },
        "additionalProperties": false
      },
      "CreateUserResponse": {
        "type": "object",
        "properties": {
          "id": {
            "type": "string",
            "format": "uuid"
          },
          "name": {
            "type": "string",
            "nullable": true
          },
          "email": {
            "type": "string",
            "nullable": true
          },
          "phoneNumber": {
            "type": "string",
            "nullable": true
          },
          "address": {
            "type": "string",
            "nullable": true
          },
          "password": {
            "type": "string",
            "nullable": true
          },
          "role": {
            "type": "string",
            "nullable": true
          },
          "isActive": {
            "type": "boolean"
          }
        },
        "additionalProperties": false
      },
      "CreateUserResponseApiResponse": {
        "type": "object",
        "properties": {
          "status_code": {
            "type": "integer",
            "format": "int32"
          },
          "message": {
            "type": "string",
            "nullable": true
          },
          "reason": {
            "type": "string",
            "nullable": true
          },
          "is_success": {
            "type": "boolean"
          },
          "data": {
            "$ref": "#/components/schemas/CreateUserResponse"
          }
        },
        "additionalProperties": false
      },
      "CreateUserResponseIEnumerableApiResponse": {
        "type": "object",
        "properties": {
          "status_code": {
            "type": "integer",
            "format": "int32"
          },
          "message": {
            "type": "string",
            "nullable": true
          },
          "reason": {
            "type": "string",
            "nullable": true
          },
          "is_success": {
            "type": "boolean"
          },
          "data": {
            "type": "array",
            "items": {
              "$ref": "#/components/schemas/CreateUserResponse"
            },
            "nullable": true
          }
        },
        "additionalProperties": false
      },
      "DashboardResponse": {
        "type": "object",
        "properties": {
          "stats": {
            "$ref": "#/components/schemas/DashboardStats"
          },
          "recentUsers": {
            "type": "array",
            "items": {
              "$ref": "#/components/schemas/CreateUserResponse"
            },
            "nullable": true
          },
          "recentAppointments": {
            "type": "array",
            "items": {
              "$ref": "#/components/schemas/CreateAppointmentsResponse"
            },
            "nullable": true
          },
          "usersByRole": {
            "type": "array",
            "items": {
              "$ref": "#/components/schemas/UserRoleCount"
            },
            "nullable": true
          },
          "appointmentsByStatus": {
            "type": "array",
            "items": {
              "$ref": "#/components/schemas/AppointmentStatusCount"
            },
            "nullable": true
          }
        },
        "additionalProperties": false
      },
      "DashboardResponseApiResponse": {
        "type": "object",
        "properties": {
          "status_code": {
            "type": "integer",
            "format": "int32"
          },
          "message": {
            "type": "string",
            "nullable": true
          },
          "reason": {
            "type": "string",
            "nullable": true
          },
          "is_success": {
            "type": "boolean"
          },
          "data": {
            "$ref": "#/components/schemas/DashboardResponse"
          }
        },
        "additionalProperties": false
      },
      "DashboardStats": {
        "type": "object",
        "properties": {
          "totalUsers": {
            "type": "integer",
            "format": "int32"
          },
          "totalAppointments": {
            "type": "integer",
            "format": "int32"
          },
          "totalActiveUsers": {
            "type": "integer",
            "format": "int32"
          },
          "todayAppointments": {
            "type": "integer",
            "format": "int32"
          },
          "pendingAppointments": {
            "type": "integer",
            "format": "int32"
          },
          "completedAppointments": {
            "type": "integer",
            "format": "int32"
          },
          "cancelledAppointments": {
            "type": "integer",
            "format": "int32"
          },
          "newUsersThisMonth": {
            "type": "integer",
            "format": "int32"
          },
          "appointmentsThisMonth": {
            "type": "integer",
            "format": "int32"
          }
        },
        "additionalProperties": false
      },
      "DashboardStatsApiResponse": {
        "type": "object",
        "properties": {
          "status_code": {
            "type": "integer",
            "format": "int32"
          },
          "message": {
            "type": "string",
            "nullable": true
          },
          "reason": {
            "type": "string",
            "nullable": true
          },
          "is_success": {
            "type": "boolean"
          },
          "data": {
            "$ref": "#/components/schemas/DashboardStats"
          }
        },
        "additionalProperties": false
      },
      "DeleteAppointmentResponse": {
        "type": "object",
        "properties": {
          "appointmentId": {
            "type": "string",
            "format": "uuid"
          },
          "isDeleted": {
            "type": "boolean"
          },
          "message": {
            "type": "string",
            "nullable": true
          }
        },
        "additionalProperties": false
      },
      "DeleteAppointmentResponseIEnumerableApiResponse": {
        "type": "object",
        "properties": {
          "status_code": {
            "type": "integer",
            "format": "int32"
          },
          "message": {
            "type": "string",
            "nullable": true
          },
          "reason": {
            "type": "string",
            "nullable": true
          },
          "is_success": {
            "type": "boolean"
          },
          "data": {
            "type": "array",
            "items": {
              "$ref": "#/components/schemas/DeleteAppointmentResponse"
            },
            "nullable": true
          }
        },
        "additionalProperties": false
      },
      "Feedback": {
        "required": [
          "appointmentId",
          "comment",
          "consultantId",
          "createdAt",
          "customerId",
          "id",
          "rating",
          "serviceId"
        ],
        "type": "object",
        "properties": {
          "id": {
            "type": "string",
            "format": "uuid"
          },
          "customerId": {
            "type": "string",
            "format": "uuid"
          },
          "customer": {
            "$ref": "#/components/schemas/User"
          },
          "consultantId": {
            "type": "string",
            "format": "uuid"
          },
          "consultant": {
            "$ref": "#/components/schemas/User"
          },
          "serviceId": {
            "type": "string",
            "format": "uuid"
          },
          "service": {
            "$ref": "#/components/schemas/Service"
          },
          "appointmentId": {
            "type": "string",
            "format": "uuid"
          },
          "appointment": {
            "$ref": "#/components/schemas/Appointment"
          },
          "rating": {
            "type": "integer",
            "format": "int32"
          },
          "comment": {
            "minLength": 1,
            "type": "string"
          },
          "createdAt": {
            "type": "string",
            "format": "date"
          }
        },
        "additionalProperties": false
      },
      "ForgotPasswordRequest": {
        "type": "object",
        "properties": {
          "email": {
            "type": "string",
            "nullable": true
          }
        },
        "additionalProperties": false
      },
      "GetAppointmentConsultantResponse": {
        "type": "object",
        "properties": {
          "id": {
            "type": "string",
            "format": "uuid"
          },
          "customerId": {
            "type": "string",
            "format": "uuid"
          },
          "customer": {
            "$ref": "#/components/schemas/GetUserResponse"
          },
          "serviceId": {
            "type": "string",
            "format": "uuid"
          },
          "appointmentDate": {
            "type": "string",
            "format": "date"
          },
          "slot": {
            "$ref": "#/components/schemas/ShiftSlot"
          },
          "status": {
            "$ref": "#/components/schemas/AppointmentStatus"
          },
          "notes": {
            "type": "string",
            "nullable": true
          },
          "createdAt": {
            "type": "string",
            "format": "date-time"
          }
        },
        "additionalProperties": false
      },
      "GetAppointmentConsultantResponseIEnumerableApiResponse": {
        "type": "object",
        "properties": {
          "status_code": {
            "type": "integer",
            "format": "int32"
          },
          "message": {
            "type": "string",
            "nullable": true
          },
          "reason": {
            "type": "string",
            "nullable": true
          },
          "is_success": {
            "type": "boolean"
          },
          "data": {
            "type": "array",
            "items": {
              "$ref": "#/components/schemas/GetAppointmentConsultantResponse"
            },
            "nullable": true
          }
        },
        "additionalProperties": false
      },
<<<<<<< HEAD
      "GetNotificationResponse": {
        "type": "object",
        "properties": {
          "id": {
            "type": "string",
            "format": "uuid"
          },
          "title": {
            "type": "string",
            "nullable": true
          },
          "message": {
            "type": "string",
            "nullable": true
          },
          "type": {
            "type": "string",
            "nullable": true
          },
          "priority": {
            "type": "string",
            "nullable": true
          },
          "createdAt": {
            "type": "string",
            "format": "date-time"
          },
          "isRead": {
            "type": "boolean"
          },
          "appointmentId": {
            "type": "string",
            "format": "uuid",
            "nullable": true
          },
          "testResultId": {
            "type": "string",
            "format": "uuid",
            "nullable": true
          }
        },
        "additionalProperties": false
      },
      "GetNotificationResponseIEnumerableApiResponse": {
        "type": "object",
        "properties": {
          "status_code": {
            "type": "integer",
            "format": "int32"
          },
          "message": {
            "type": "string",
            "nullable": true
          },
          "reason": {
            "type": "string",
            "nullable": true
          },
          "is_success": {
            "type": "boolean"
          },
          "data": {
            "type": "array",
            "items": {
              "$ref": "#/components/schemas/GetNotificationResponse"
            },
            "nullable": true
          }
        },
        "additionalProperties": false
      },
      "GetScheduleResponse": {
        "type": "object",
        "properties": {
          "id": {
            "type": "string",
            "format": "uuid"
          },
          "consultantId": {
            "type": "string",
            "format": "uuid"
          },
          "consultant": {
            "$ref": "#/components/schemas/GetUserResponse"
          },
          "workDate": {
            "type": "string",
            "format": "date"
          },
          "slot": {
            "$ref": "#/components/schemas/ShiftSlot"
          },
          "isAvailable": {
            "type": "boolean"
          },
          "createdAt": {
            "type": "string",
            "format": "date-time"
          }
        },
        "additionalProperties": false
      },
      "GetScheduleResponseApiResponse": {
        "type": "object",
        "properties": {
          "status_code": {
            "type": "integer",
            "format": "int32"
          },
          "message": {
            "type": "string",
            "nullable": true
          },
          "reason": {
            "type": "string",
            "nullable": true
          },
          "is_success": {
            "type": "boolean"
          },
          "data": {
            "$ref": "#/components/schemas/GetScheduleResponse"
          }
        },
        "additionalProperties": false
      },
      "GetScheduleResponseIEnumerableApiResponse": {
        "type": "object",
        "properties": {
          "status_code": {
            "type": "integer",
            "format": "int32"
          },
          "message": {
            "type": "string",
            "nullable": true
          },
          "reason": {
            "type": "string",
            "nullable": true
          },
          "is_success": {
            "type": "boolean"
          },
          "data": {
            "type": "array",
            "items": {
              "$ref": "#/components/schemas/GetScheduleResponse"
            },
            "nullable": true
          }
        },
        "additionalProperties": false
      },
=======
>>>>>>> 9498661c
      "GetUserResponse": {
        "type": "object",
        "properties": {
          "id": {
            "type": "string",
            "format": "uuid"
          },
          "name": {
            "type": "string",
            "nullable": true
          },
          "email": {
            "type": "string",
            "nullable": true
          },
          "phoneNumber": {
            "type": "string",
            "nullable": true
          },
          "address": {
            "type": "string",
            "nullable": true
          },
          "role": {
            "type": "string",
            "nullable": true
          },
          "avatarUrl": {
            "type": "string",
            "nullable": true
          },
          "isActive": {
            "type": "boolean"
          }
        },
        "additionalProperties": false
      },
      "LoginRequest": {
        "type": "object",
        "properties": {
          "email": {
            "type": "string",
            "nullable": true
          },
          "password": {
            "type": "string",
            "nullable": true
          }
        },
        "additionalProperties": false
      },
      "LoginResponse": {
        "type": "object",
        "properties": {
          "token": {
            "type": "string",
            "nullable": true
          },
          "fullName": {
            "type": "string",
            "nullable": true
          },
          "email": {
            "type": "string",
            "nullable": true
          },
          "expiration": {
            "type": "string",
            "format": "date-time"
          }
        },
        "additionalProperties": false
      },
      "LoginResponseApiResponse": {
        "type": "object",
        "properties": {
          "status_code": {
            "type": "integer",
            "format": "int32"
          },
          "message": {
            "type": "string",
            "nullable": true
          },
          "reason": {
            "type": "string",
            "nullable": true
          },
          "is_success": {
            "type": "boolean"
          },
          "data": {
            "$ref": "#/components/schemas/LoginResponse"
          }
        },
        "additionalProperties": false
      },
      "MenstrualCycleNotification": {
        "required": [
          "message",
          "phase",
          "sentAt",
          "trackingId"
        ],
        "type": "object",
        "properties": {
          "notificationId": {
            "type": "string",
            "format": "uuid"
          },
          "trackingId": {
            "type": "string",
            "format": "uuid"
          },
          "tracking": {
            "$ref": "#/components/schemas/MenstrualCycleTracking"
          },
          "phase": {
            "$ref": "#/components/schemas/MenstrualCyclePhase"
          },
          "sentAt": {
            "type": "string",
            "format": "date-time"
          },
          "message": {
            "minLength": 1,
            "type": "string"
          }
        },
        "additionalProperties": false
      },
      "MenstrualCyclePhase": {
        "enum": [
          0,
          1,
          2,
          3
        ],
        "type": "integer",
        "format": "int32"
      },
      "MenstrualCycleTracking": {
        "required": [
          "createdAt",
          "customerId",
          "cycleStartDate"
        ],
        "type": "object",
        "properties": {
          "trackingId": {
            "type": "string",
            "format": "uuid"
          },
          "customerId": {
            "type": "string",
            "format": "uuid"
          },
          "customer": {
            "$ref": "#/components/schemas/User"
          },
          "cycleStartDate": {
            "type": "string",
            "format": "date-time"
          },
          "cycleEndDate": {
            "type": "string",
            "format": "date-time",
            "nullable": true
          },
          "symptoms": {
            "type": "string",
            "nullable": true
          },
          "notes": {
            "type": "string",
            "nullable": true
          },
          "createdAt": {
            "type": "string",
            "format": "date-time"
          },
          "notifyBeforeDays": {
            "type": "integer",
            "format": "int32",
            "nullable": true
          },
          "notificationEnabled": {
            "type": "boolean"
          },
          "notifications": {
            "type": "array",
            "items": {
              "$ref": "#/components/schemas/MenstrualCycleNotification"
            },
            "nullable": true
          }
        },
        "additionalProperties": false
      },
      "Method": {
        "enum": [
          0,
          1,
          2,
          3
        ],
        "type": "integer",
        "format": "int32"
      },
      "Notification": {
        "required": [
          "createdAt",
          "isRead",
          "message",
          "priority",
          "title",
          "type",
          "userId"
        ],
        "type": "object",
        "properties": {
          "id": {
            "type": "string",
            "format": "uuid"
          },
          "userId": {
            "type": "string",
            "format": "uuid"
          },
          "customer": {
            "$ref": "#/components/schemas/User"
          },
          "title": {
            "maxLength": 100,
            "minLength": 0,
            "type": "string"
          },
          "message": {
            "maxLength": 500,
            "minLength": 0,
            "type": "string"
          },
          "type": {
            "$ref": "#/components/schemas/NotificationType"
          },
          "priority": {
            "$ref": "#/components/schemas/NotificationPriority"
          },
          "createdAt": {
            "type": "string",
            "format": "date-time"
          },
          "isRead": {
            "type": "boolean"
          },
          "appointmentId": {
            "type": "string",
            "format": "uuid",
            "nullable": true
          },
          "appointment": {
            "$ref": "#/components/schemas/Appointment"
          },
          "testResultId": {
            "type": "string",
            "format": "uuid",
            "nullable": true
          },
          "testResult": {
            "$ref": "#/components/schemas/TestResult"
          }
        },
        "additionalProperties": false
      },
      "NotificationPriority": {
        "enum": [
          0,
          1,
          2
        ],
        "type": "integer",
        "format": "int32"
      },
      "NotificationType": {
        "enum": [
          0,
          1,
          2
        ],
        "type": "integer",
        "format": "int32"
      },
      "ObjectApiResponse": {
        "type": "object",
        "properties": {
          "status_code": {
            "type": "integer",
            "format": "int32"
          },
          "message": {
            "type": "string",
            "nullable": true
          },
          "reason": {
            "type": "string",
            "nullable": true
          },
          "is_success": {
            "type": "boolean"
          },
          "data": {
            "nullable": true
          }
        },
        "additionalProperties": false
      },
      "Post": {
        "required": [
          "category",
          "content",
          "createdAt",
          "id",
          "staffId",
          "status",
          "title"
        ],
        "type": "object",
        "properties": {
          "id": {
            "type": "string",
            "format": "uuid"
          },
          "title": {
            "minLength": 1,
            "type": "string"
          },
          "content": {
            "minLength": 1,
            "type": "string"
          },
          "status": {
            "$ref": "#/components/schemas/PostStatus"
          },
          "category": {
            "$ref": "#/components/schemas/PostCategory"
          },
          "staffId": {
            "type": "string",
            "format": "uuid"
          },
          "staff": {
            "$ref": "#/components/schemas/User"
          },
          "createdAt": {
            "type": "string",
            "format": "date"
          }
        },
        "additionalProperties": false
      },
      "PostCategory": {
        "enum": [
          0,
          1,
          2,
          3,
          4,
          5
        ],
        "type": "integer",
        "format": "int32"
      },
      "PostStatus": {
        "enum": [
          0,
          1,
          2,
          3
        ],
        "type": "integer",
        "format": "int32"
      },
      "Question": {
        "required": [
          "createdAt",
          "customerId",
          "questionText",
          "status",
          "title"
        ],
        "type": "object",
        "properties": {
          "questionId": {
            "type": "string",
            "format": "uuid"
          },
          "customerId": {
            "type": "string",
            "format": "uuid"
          },
          "customer": {
            "$ref": "#/components/schemas/User"
          },
          "consultantId": {
            "type": "string",
            "format": "uuid"
          },
          "consultant": {
            "$ref": "#/components/schemas/User"
          },
          "title": {
            "maxLength": 255,
            "minLength": 1,
            "type": "string"
          },
          "questionText": {
            "minLength": 1,
            "type": "string"
          },
          "answerText": {
            "type": "string",
            "nullable": true
          },
          "status": {
            "$ref": "#/components/schemas/QuestionStatus"
          },
          "createdAt": {
            "type": "string",
            "format": "date-time"
          },
          "answeredAt": {
            "type": "string",
            "format": "date-time",
            "nullable": true
          }
        },
        "additionalProperties": false
      },
      "QuestionStatus": {
        "enum": [
          0,
          1,
          2
        ],
        "type": "integer",
        "format": "int32"
      },
      "RegisterRequest": {
        "required": [
          "address",
          "confirmPassword",
          "email",
          "name",
          "password",
          "phoneNumber"
        ],
        "type": "object",
        "properties": {
          "name": {
            "maxLength": 100,
            "minLength": 1,
            "type": "string"
          },
          "email": {
            "maxLength": 256,
            "minLength": 1,
            "type": "string",
            "format": "email"
          },
          "phoneNumber": {
            "maxLength": 15,
            "minLength": 1,
            "type": "string"
          },
          "address": {
            "minLength": 1,
            "type": "string"
          },
          "password": {
            "maxLength": 20,
            "minLength": 3,
            "type": "string"
          },
          "confirmPassword": {
            "minLength": 1,
            "type": "string"
          }
        },
        "additionalProperties": false
      },
      "Role": {
        "enum": [
          0,
          1,
          2,
          3,
          4
        ],
        "type": "integer",
        "format": "int32"
      },
      "STITesting": {
        "required": [
          "appointmentId",
          "customerId",
          "method",
          "status",
          "testType"
        ],
        "type": "object",
        "properties": {
          "id": {
            "type": "string",
            "format": "uuid"
          },
          "appointmentId": {
            "type": "string",
            "format": "uuid"
          },
          "appointment": {
            "$ref": "#/components/schemas/Appointment"
          },
          "customerId": {
            "type": "string",
            "format": "uuid"
          },
          "customer": {
            "$ref": "#/components/schemas/User"
          },
          "testType": {
            "$ref": "#/components/schemas/TestType"
          },
          "method": {
            "$ref": "#/components/schemas/Method"
          },
          "status": {
            "$ref": "#/components/schemas/Status"
          },
          "collectedDate": {
            "type": "string",
            "format": "date",
            "nullable": true
          },
          "testResults": {
            "type": "array",
            "items": {
              "$ref": "#/components/schemas/TestResult"
            },
            "nullable": true
          }
        },
        "additionalProperties": false
      },
      "Service": {
        "required": [
          "createdAt",
          "description",
          "id",
          "isActive",
          "name",
          "price",
          "updatedAt"
        ],
        "type": "object",
        "properties": {
          "id": {
            "type": "string",
            "format": "uuid"
          },
          "name": {
            "maxLength": 100,
            "minLength": 0,
            "type": "string"
          },
          "description": {
            "maxLength": 256,
            "minLength": 0,
            "type": "string"
          },
          "price": {
            "type": "number",
            "format": "double"
          },
          "isActive": {
            "type": "boolean"
          },
          "createdAt": {
            "type": "string",
            "format": "date"
          },
          "updatedAt": {
            "type": "string",
            "format": "date"
          }
        },
        "additionalProperties": false
      },
      "SetUserRoleRequest": {
        "required": [
          "role"
        ],
        "type": "object",
        "properties": {
          "role": {
            "minLength": 1,
            "type": "string"
          }
        },
        "additionalProperties": false
      },
      "ShiftSlot": {
        "enum": [
          0,
          1,
          2,
          3
        ],
        "type": "integer",
        "format": "int32"
      },
      "Status": {
        "enum": [
          0,
          1,
          2
        ],
        "type": "integer",
        "format": "int32"
      },
      "TestResult": {
        "required": [
          "resultData",
          "status",
          "stiTestingId"
        ],
        "type": "object",
        "properties": {
          "id": {
            "type": "string",
            "format": "uuid"
          },
          "stiTestingId": {
            "type": "string",
            "format": "uuid"
          },
          "stiTesting": {
            "$ref": "#/components/schemas/STITesting"
          },
          "resultData": {
            "minLength": 1,
            "type": "string"
          },
          "status": {
            "$ref": "#/components/schemas/TestResultStatus"
          },
          "customerId": {
            "type": "string",
            "format": "uuid",
            "nullable": true
          },
          "customer": {
            "$ref": "#/components/schemas/User"
          },
          "staffId": {
            "type": "string",
            "format": "uuid",
            "nullable": true
          },
          "staff": {
            "$ref": "#/components/schemas/User"
          },
          "examinedAt": {
            "type": "string",
            "format": "date-time",
            "nullable": true
          },
          "sentAt": {
            "type": "string",
            "format": "date-time",
            "nullable": true
          }
        },
        "additionalProperties": false
      },
      "TestResultStatus": {
        "enum": [
          0,
          1,
          2
        ],
        "type": "integer",
        "format": "int32"
      },
      "TestType": {
        "enum": [
          0,
          1,
          2,
          3,
          4,
          5
        ],
        "type": "integer",
        "format": "int32"
      },
      "UpdateAvatarRequest": {
        "required": [
          "avatarUrl"
        ],
        "type": "object",
        "properties": {
          "avatarUrl": {
            "maxLength": 1000,
            "minLength": 1,
            "type": "string",
            "format": "uri"
          }
        },
        "additionalProperties": false
      },
      "UpdateProfileRequest": {
        "required": [
          "address",
          "email",
          "name",
          "phoneNumber"
        ],
        "type": "object",
        "properties": {
          "name": {
            "maxLength": 100,
            "minLength": 1,
            "type": "string"
          },
          "email": {
            "maxLength": 256,
            "minLength": 1,
            "type": "string",
            "format": "email"
          },
          "phoneNumber": {
            "maxLength": 15,
            "minLength": 1,
            "type": "string"
          },
          "address": {
            "minLength": 1,
            "type": "string"
          }
        },
        "additionalProperties": false
      },
      "UpdateUserRequest": {
        "required": [
          "address",
          "email",
          "name",
          "phoneNumber",
          "role"
        ],
        "type": "object",
        "properties": {
          "name": {
            "maxLength": 100,
            "minLength": 1,
            "type": "string"
          },
          "email": {
            "maxLength": 256,
            "minLength": 1,
            "type": "string",
            "format": "email"
          },
          "phoneNumber": {
            "maxLength": 10,
            "minLength": 1,
            "type": "string"
          },
          "address": {
            "minLength": 1,
            "type": "string"
          },
          "role": {
            "minLength": 1,
            "type": "string"
          }
        },
        "additionalProperties": false
      },
      "UpdateUserResponse": {
        "type": "object",
        "properties": {
          "id": {
            "type": "string",
            "format": "uuid"
          },
          "name": {
            "type": "string",
            "nullable": true
          },
          "email": {
            "type": "string",
            "nullable": true
          },
          "phoneNumber": {
            "type": "string",
            "nullable": true
          },
          "address": {
            "type": "string",
            "nullable": true
          },
          "password": {
            "type": "string",
            "nullable": true
          },
          "role": {
            "type": "string",
            "nullable": true
          },
          "isActive": {
            "type": "boolean"
          }
        },
        "additionalProperties": false
      },
      "UpdateUserResponseApiResponse": {
        "type": "object",
        "properties": {
          "status_code": {
            "type": "integer",
            "format": "int32"
          },
          "message": {
            "type": "string",
            "nullable": true
          },
          "reason": {
            "type": "string",
            "nullable": true
          },
          "is_success": {
            "type": "boolean"
          },
          "data": {
            "$ref": "#/components/schemas/UpdateUserResponse"
          }
        },
        "additionalProperties": false
      },
      "User": {
        "required": [
          "address",
          "email",
          "id",
          "isActive",
          "name",
          "password",
          "phoneNumber",
          "role"
        ],
        "type": "object",
        "properties": {
          "id": {
            "type": "string",
            "format": "uuid"
          },
          "name": {
            "maxLength": 100,
            "minLength": 0,
            "type": "string"
          },
          "email": {
            "maxLength": 256,
            "minLength": 0,
            "type": "string"
          },
          "phoneNumber": {
            "maxLength": 10,
            "minLength": 0,
            "type": "string"
          },
          "address": {
            "minLength": 1,
            "type": "string"
          },
          "password": {
            "minLength": 1,
            "type": "string"
          },
          "role": {
            "$ref": "#/components/schemas/Role"
          },
          "avatarUrl": {
            "maxLength": 1000,
            "minLength": 0,
            "type": "string",
            "nullable": true
          },
          "isActive": {
            "type": "boolean"
          },
          "posts": {
            "type": "array",
            "items": {
              "$ref": "#/components/schemas/Post"
            },
            "nullable": true
          },
          "stiTests": {
            "type": "array",
            "items": {
              "$ref": "#/components/schemas/STITesting"
            },
            "nullable": true
          },
          "testResultsExamined": {
            "type": "array",
            "items": {
              "$ref": "#/components/schemas/TestResult"
            },
            "nullable": true
          },
          "testResultsSent": {
            "type": "array",
            "items": {
              "$ref": "#/components/schemas/TestResult"
            },
            "nullable": true
          },
          "notifications": {
            "type": "array",
            "items": {
              "$ref": "#/components/schemas/Notification"
            },
            "nullable": true
          }
        },
        "additionalProperties": false
      },
      "UserProfileResponse": {
        "type": "object",
        "properties": {
          "id": {
            "type": "string",
            "format": "uuid"
          },
          "name": {
            "type": "string",
            "nullable": true
          },
          "email": {
            "type": "string",
            "nullable": true
          },
          "phoneNumber": {
            "type": "string",
            "nullable": true
          },
          "address": {
            "type": "string",
            "nullable": true
          },
          "role": {
            "$ref": "#/components/schemas/Role"
          },
          "avatarUrl": {
            "type": "string",
            "nullable": true
          },
          "isActive": {
            "type": "boolean"
          },
          "createdAt": {
            "type": "string",
            "format": "date-time"
          },
          "lastLoginAt": {
            "type": "string",
            "format": "date-time",
            "nullable": true
          },
          "totalPosts": {
            "type": "integer",
            "format": "int32"
          },
          "totalAppointments": {
            "type": "integer",
            "format": "int32"
          },
          "totalSTITests": {
            "type": "integer",
            "format": "int32"
          }
        },
        "additionalProperties": false
      },
      "UserProfileResponseApiResponse": {
        "type": "object",
        "properties": {
          "status_code": {
            "type": "integer",
            "format": "int32"
          },
          "message": {
            "type": "string",
            "nullable": true
          },
          "reason": {
            "type": "string",
            "nullable": true
          },
          "is_success": {
            "type": "boolean"
          },
          "data": {
            "$ref": "#/components/schemas/UserProfileResponse"
          }
        },
        "additionalProperties": false
      },
      "UserRoleCount": {
        "type": "object",
        "properties": {
          "role": {
            "type": "string",
            "nullable": true
          },
          "count": {
            "type": "integer",
            "format": "int32"
          }
        },
        "additionalProperties": false
      },
      "UserRoleCountIEnumerableApiResponse": {
        "type": "object",
        "properties": {
          "status_code": {
            "type": "integer",
            "format": "int32"
          },
          "message": {
            "type": "string",
            "nullable": true
          },
          "reason": {
            "type": "string",
            "nullable": true
          },
          "is_success": {
            "type": "boolean"
          },
          "data": {
            "type": "array",
            "items": {
              "$ref": "#/components/schemas/UserRoleCount"
            },
            "nullable": true
          }
        },
        "additionalProperties": false
      },
      "VerifyCodeAndResetRequest": {
        "type": "object",
        "properties": {
          "code": {
            "type": "string",
            "nullable": true
          },
          "email": {
            "type": "string",
            "nullable": true
          },
          "newPassword": {
            "type": "string",
            "nullable": true
          }
        },
        "additionalProperties": false
      }
    },
    "securitySchemes": {
      "Bearer": {
        "type": "http",
        "description": "Enter JWT token to access protected endpoints",
        "scheme": "Bearer",
        "bearerFormat": "JWT"
      }
    }
  },
  "security": [
    {
      "Bearer": [ ]
    }
  ]
}<|MERGE_RESOLUTION|>--- conflicted
+++ resolved
@@ -454,8 +454,7 @@
               },
               "text/json": {
                 "schema": {
-<<<<<<< HEAD
-                  "$ref": "#/components/schemas/DeleteAppointmentResponseApiResponse"
+                  "$ref": "#/components/schemas/DeleteAppointmentResponseIEnumerableApiResponse"
                 }
               }
             }
@@ -503,28 +502,47 @@
         }
       }
     },
-    "/api/v1/appointment/consultant/schedules": {
-      "get": {
+    "/api/v1/login": {
+      "post": {
         "tags": [
-          "Appointments"
-        ],
+          "Auth"
+        ],
+        "requestBody": {
+          "content": {
+            "application/json": {
+              "schema": {
+                "$ref": "#/components/schemas/LoginRequest"
+              }
+            },
+            "text/json": {
+              "schema": {
+                "$ref": "#/components/schemas/LoginRequest"
+              }
+            },
+            "application/*+json": {
+              "schema": {
+                "$ref": "#/components/schemas/LoginRequest"
+              }
+            }
+          }
+        },
         "responses": {
           "200": {
             "description": "OK",
             "content": {
               "text/plain": {
                 "schema": {
-                  "$ref": "#/components/schemas/GetScheduleResponseIEnumerableApiResponse"
-                }
-              },
-              "application/json": {
-                "schema": {
-                  "$ref": "#/components/schemas/GetScheduleResponseIEnumerableApiResponse"
-                }
-              },
-              "text/json": {
-                "schema": {
-                  "$ref": "#/components/schemas/GetScheduleResponseIEnumerableApiResponse"
+                  "$ref": "#/components/schemas/LoginResponseApiResponse"
+                }
+              },
+              "application/json": {
+                "schema": {
+                  "$ref": "#/components/schemas/LoginResponseApiResponse"
+                }
+              },
+              "text/json": {
+                "schema": {
+                  "$ref": "#/components/schemas/LoginResponseApiResponse"
                 }
               }
             }
@@ -572,10 +590,429 @@
         }
       }
     },
-    "/api/v1/appointment/consultant/schedules/{id}": {
+    "/send-reset-code": {
+      "post": {
+        "tags": [
+          "Auth"
+        ],
+        "requestBody": {
+          "content": {
+            "application/json": {
+              "schema": {
+                "$ref": "#/components/schemas/ForgotPasswordRequest"
+              }
+            },
+            "text/json": {
+              "schema": {
+                "$ref": "#/components/schemas/ForgotPasswordRequest"
+              }
+            },
+            "application/*+json": {
+              "schema": {
+                "$ref": "#/components/schemas/ForgotPasswordRequest"
+              }
+            }
+          }
+        },
+        "responses": {
+          "200": {
+            "description": "OK"
+          }
+        }
+      }
+    },
+    "/verify-code-and-reset": {
+      "post": {
+        "tags": [
+          "Auth"
+        ],
+        "requestBody": {
+          "content": {
+            "application/json": {
+              "schema": {
+                "$ref": "#/components/schemas/VerifyCodeAndResetRequest"
+              }
+            },
+            "text/json": {
+              "schema": {
+                "$ref": "#/components/schemas/VerifyCodeAndResetRequest"
+              }
+            },
+            "application/*+json": {
+              "schema": {
+                "$ref": "#/components/schemas/VerifyCodeAndResetRequest"
+              }
+            }
+          }
+        },
+        "responses": {
+          "200": {
+            "description": "OK"
+          }
+        }
+      }
+    },
+    "/api/v1/register": {
+      "post": {
+        "tags": [
+          "Auth"
+        ],
+        "requestBody": {
+          "content": {
+            "application/json": {
+              "schema": {
+                "$ref": "#/components/schemas/RegisterRequest"
+              }
+            },
+            "text/json": {
+              "schema": {
+                "$ref": "#/components/schemas/RegisterRequest"
+              }
+            },
+            "application/*+json": {
+              "schema": {
+                "$ref": "#/components/schemas/RegisterRequest"
+              }
+            }
+          }
+        },
+        "responses": {
+          "200": {
+            "description": "OK"
+          }
+        }
+      }
+    },
+    "/api/v1/logout": {
+      "post": {
+        "tags": [
+          "Auth"
+        ],
+        "responses": {
+          "200": {
+            "description": "OK"
+          }
+        }
+      }
+    },
+    "/api/v1/dashboard/data": {
       "get": {
         "tags": [
-          "Appointments"
+          "Dashboard"
+        ],
+        "responses": {
+          "200": {
+            "description": "OK",
+            "content": {
+              "text/plain": {
+                "schema": {
+                  "$ref": "#/components/schemas/DashboardResponseApiResponse"
+                }
+              },
+              "application/json": {
+                "schema": {
+                  "$ref": "#/components/schemas/DashboardResponseApiResponse"
+                }
+              },
+              "text/json": {
+                "schema": {
+                  "$ref": "#/components/schemas/DashboardResponseApiResponse"
+                }
+              }
+            }
+          },
+          "404": {
+            "description": "Not Found",
+            "content": {
+              "text/plain": {
+                "schema": {
+                  "$ref": "#/components/schemas/ObjectApiResponse"
+                }
+              },
+              "application/json": {
+                "schema": {
+                  "$ref": "#/components/schemas/ObjectApiResponse"
+                }
+              },
+              "text/json": {
+                "schema": {
+                  "$ref": "#/components/schemas/ObjectApiResponse"
+                }
+              }
+            }
+          },
+          "500": {
+            "description": "Internal Server Error",
+            "content": {
+              "text/plain": {
+                "schema": {
+                  "$ref": "#/components/schemas/ObjectApiResponse"
+                }
+              },
+              "application/json": {
+                "schema": {
+                  "$ref": "#/components/schemas/ObjectApiResponse"
+                }
+              },
+              "text/json": {
+                "schema": {
+                  "$ref": "#/components/schemas/ObjectApiResponse"
+                }
+              }
+            }
+          }
+        }
+      }
+    },
+    "/api/v1/dashboard/stats": {
+      "get": {
+        "tags": [
+          "Dashboard"
+        ],
+        "responses": {
+          "200": {
+            "description": "OK",
+            "content": {
+              "text/plain": {
+                "schema": {
+                  "$ref": "#/components/schemas/DashboardStatsApiResponse"
+                }
+              },
+              "application/json": {
+                "schema": {
+                  "$ref": "#/components/schemas/DashboardStatsApiResponse"
+                }
+              },
+              "text/json": {
+                "schema": {
+                  "$ref": "#/components/schemas/DashboardStatsApiResponse"
+                }
+              }
+            }
+          },
+          "404": {
+            "description": "Not Found",
+            "content": {
+              "text/plain": {
+                "schema": {
+                  "$ref": "#/components/schemas/ObjectApiResponse"
+                }
+              },
+              "application/json": {
+                "schema": {
+                  "$ref": "#/components/schemas/ObjectApiResponse"
+                }
+              },
+              "text/json": {
+                "schema": {
+                  "$ref": "#/components/schemas/ObjectApiResponse"
+                }
+              }
+            }
+          },
+          "500": {
+            "description": "Internal Server Error",
+            "content": {
+              "text/plain": {
+                "schema": {
+                  "$ref": "#/components/schemas/ObjectApiResponse"
+                }
+              },
+              "application/json": {
+                "schema": {
+                  "$ref": "#/components/schemas/ObjectApiResponse"
+                }
+              },
+              "text/json": {
+                "schema": {
+                  "$ref": "#/components/schemas/ObjectApiResponse"
+                }
+              }
+            }
+          }
+        }
+      }
+    },
+    "/api/v1/dashboard/users-by-role": {
+      "get": {
+        "tags": [
+          "Dashboard"
+        ],
+        "responses": {
+          "200": {
+            "description": "OK",
+            "content": {
+              "text/plain": {
+                "schema": {
+                  "$ref": "#/components/schemas/UserRoleCountIEnumerableApiResponse"
+                }
+              },
+              "application/json": {
+                "schema": {
+                  "$ref": "#/components/schemas/UserRoleCountIEnumerableApiResponse"
+                }
+              },
+              "text/json": {
+                "schema": {
+                  "$ref": "#/components/schemas/UserRoleCountIEnumerableApiResponse"
+                }
+              }
+            }
+          },
+          "404": {
+            "description": "Not Found",
+            "content": {
+              "text/plain": {
+                "schema": {
+                  "$ref": "#/components/schemas/ObjectApiResponse"
+                }
+              },
+              "application/json": {
+                "schema": {
+                  "$ref": "#/components/schemas/ObjectApiResponse"
+                }
+              },
+              "text/json": {
+                "schema": {
+                  "$ref": "#/components/schemas/ObjectApiResponse"
+                }
+              }
+            }
+          },
+          "500": {
+            "description": "Internal Server Error",
+            "content": {
+              "text/plain": {
+                "schema": {
+                  "$ref": "#/components/schemas/ObjectApiResponse"
+                }
+              },
+              "application/json": {
+                "schema": {
+                  "$ref": "#/components/schemas/ObjectApiResponse"
+                }
+              },
+              "text/json": {
+                "schema": {
+                  "$ref": "#/components/schemas/ObjectApiResponse"
+                }
+              }
+            }
+          }
+        }
+      }
+    },
+    "/api/v1/dashboard/appointments-by-status": {
+      "get": {
+        "tags": [
+          "Dashboard"
+        ],
+        "responses": {
+          "200": {
+            "description": "OK",
+            "content": {
+              "text/plain": {
+                "schema": {
+                  "$ref": "#/components/schemas/AppointmentStatusCountIEnumerableApiResponse"
+                }
+              },
+              "application/json": {
+                "schema": {
+                  "$ref": "#/components/schemas/AppointmentStatusCountIEnumerableApiResponse"
+                }
+              },
+              "text/json": {
+                "schema": {
+                  "$ref": "#/components/schemas/AppointmentStatusCountIEnumerableApiResponse"
+                }
+              }
+            }
+          },
+          "404": {
+            "description": "Not Found",
+            "content": {
+              "text/plain": {
+                "schema": {
+                  "$ref": "#/components/schemas/ObjectApiResponse"
+                }
+              },
+              "application/json": {
+                "schema": {
+                  "$ref": "#/components/schemas/ObjectApiResponse"
+                }
+              },
+              "text/json": {
+                "schema": {
+                  "$ref": "#/components/schemas/ObjectApiResponse"
+                }
+              }
+            }
+          },
+          "500": {
+            "description": "Internal Server Error",
+            "content": {
+              "text/plain": {
+                "schema": {
+                  "$ref": "#/components/schemas/ObjectApiResponse"
+                }
+              },
+              "application/json": {
+                "schema": {
+                  "$ref": "#/components/schemas/ObjectApiResponse"
+                }
+              },
+              "text/json": {
+                "schema": {
+                  "$ref": "#/components/schemas/ObjectApiResponse"
+                }
+              }
+            }
+          }
+        }
+      }
+    },
+    "/api/v1/feedback/getall": {
+      "get": {
+        "tags": [
+          "Feedbacks"
+        ],
+        "responses": {
+          "200": {
+            "description": "OK",
+            "content": {
+              "text/plain": {
+                "schema": {
+                  "type": "array",
+                  "items": {
+                    "$ref": "#/components/schemas/Feedback"
+                  }
+                }
+              },
+              "application/json": {
+                "schema": {
+                  "type": "array",
+                  "items": {
+                    "$ref": "#/components/schemas/Feedback"
+                  }
+                }
+              },
+              "text/json": {
+                "schema": {
+                  "type": "array",
+                  "items": {
+                    "$ref": "#/components/schemas/Feedback"
+                  }
+                }
+              }
+            }
+          }
+        }
+      }
+    },
+    "/api/v1/feedback/{id}": {
+      "get": {
+        "tags": [
+          "Feedbacks"
         ],
         "parameters": [
           {
@@ -594,57 +1031,17 @@
             "content": {
               "text/plain": {
                 "schema": {
-                  "$ref": "#/components/schemas/GetScheduleResponseIEnumerableApiResponse"
-                }
-              },
-              "application/json": {
-                "schema": {
-                  "$ref": "#/components/schemas/GetScheduleResponseIEnumerableApiResponse"
-                }
-              },
-              "text/json": {
-                "schema": {
-                  "$ref": "#/components/schemas/GetScheduleResponseIEnumerableApiResponse"
-                }
-              }
-            }
-          },
-          "404": {
-            "description": "Not Found",
-            "content": {
-              "text/plain": {
-                "schema": {
-                  "$ref": "#/components/schemas/ObjectApiResponse"
-                }
-              },
-              "application/json": {
-                "schema": {
-                  "$ref": "#/components/schemas/ObjectApiResponse"
-                }
-              },
-              "text/json": {
-                "schema": {
-                  "$ref": "#/components/schemas/ObjectApiResponse"
-                }
-              }
-            }
-          },
-          "500": {
-            "description": "Internal Server Error",
-            "content": {
-              "text/plain": {
-                "schema": {
-                  "$ref": "#/components/schemas/ObjectApiResponse"
-                }
-              },
-              "application/json": {
-                "schema": {
-                  "$ref": "#/components/schemas/ObjectApiResponse"
-                }
-              },
-              "text/json": {
-                "schema": {
-                  "$ref": "#/components/schemas/ObjectApiResponse"
+                  "$ref": "#/components/schemas/Feedback"
+                }
+              },
+              "application/json": {
+                "schema": {
+                  "$ref": "#/components/schemas/Feedback"
+                }
+              },
+              "text/json": {
+                "schema": {
+                  "$ref": "#/components/schemas/Feedback"
                 }
               }
             }
@@ -652,90 +1049,37 @@
         }
       }
     },
-    "/api/v1/appointment/consultant/schedule/create": {
-      "post": {
+    "/api/v1/menstrualcycletracking/getall": {
+      "get": {
         "tags": [
-          "Appointments"
-        ],
-        "requestBody": {
-          "content": {
-            "application/json": {
-              "schema": {
-                "$ref": "#/components/schemas/CreateScheduleRequest"
-              }
-            },
-            "text/json": {
-              "schema": {
-                "$ref": "#/components/schemas/CreateScheduleRequest"
-              }
-            },
-            "application/*+json": {
-              "schema": {
-                "$ref": "#/components/schemas/CreateScheduleRequest"
-              }
-            }
-          }
-        },
+          "MenstrualCycleTrackings"
+        ],
         "responses": {
           "200": {
             "description": "OK",
             "content": {
               "text/plain": {
                 "schema": {
-                  "$ref": "#/components/schemas/GetScheduleResponseApiResponse"
-                }
-              },
-              "application/json": {
-                "schema": {
-                  "$ref": "#/components/schemas/GetScheduleResponseApiResponse"
-                }
-              },
-              "text/json": {
-                "schema": {
-                  "$ref": "#/components/schemas/GetScheduleResponseApiResponse"
-=======
-                  "$ref": "#/components/schemas/DeleteAppointmentResponseIEnumerableApiResponse"
->>>>>>> 9498661c
-                }
-              }
-            }
-          },
-          "400": {
-            "description": "Bad Request",
-            "content": {
-              "text/plain": {
-                "schema": {
-                  "$ref": "#/components/schemas/ObjectApiResponse"
-                }
-              },
-              "application/json": {
-                "schema": {
-                  "$ref": "#/components/schemas/ObjectApiResponse"
-                }
-              },
-              "text/json": {
-                "schema": {
-                  "$ref": "#/components/schemas/ObjectApiResponse"
-                }
-              }
-            }
-          },
-          "500": {
-            "description": "Internal Server Error",
-            "content": {
-              "text/plain": {
-                "schema": {
-                  "$ref": "#/components/schemas/ObjectApiResponse"
-                }
-              },
-              "application/json": {
-                "schema": {
-                  "$ref": "#/components/schemas/ObjectApiResponse"
-                }
-              },
-              "text/json": {
-                "schema": {
-                  "$ref": "#/components/schemas/ObjectApiResponse"
+                  "type": "array",
+                  "items": {
+                    "$ref": "#/components/schemas/MenstrualCycleTracking"
+                  }
+                }
+              },
+              "application/json": {
+                "schema": {
+                  "type": "array",
+                  "items": {
+                    "$ref": "#/components/schemas/MenstrualCycleTracking"
+                  }
+                }
+              },
+              "text/json": {
+                "schema": {
+                  "type": "array",
+                  "items": {
+                    "$ref": "#/components/schemas/MenstrualCycleTracking"
+                  }
                 }
               }
             }
@@ -743,517 +1087,10 @@
         }
       }
     },
-    "/api/v1/login": {
-      "post": {
-        "tags": [
-          "Auth"
-        ],
-        "requestBody": {
-          "content": {
-            "application/json": {
-              "schema": {
-                "$ref": "#/components/schemas/LoginRequest"
-              }
-            },
-            "text/json": {
-              "schema": {
-                "$ref": "#/components/schemas/LoginRequest"
-              }
-            },
-            "application/*+json": {
-              "schema": {
-                "$ref": "#/components/schemas/LoginRequest"
-              }
-            }
-          }
-        },
-        "responses": {
-          "200": {
-            "description": "OK",
-            "content": {
-              "text/plain": {
-                "schema": {
-                  "$ref": "#/components/schemas/LoginResponseApiResponse"
-                }
-              },
-              "application/json": {
-                "schema": {
-                  "$ref": "#/components/schemas/LoginResponseApiResponse"
-                }
-              },
-              "text/json": {
-                "schema": {
-                  "$ref": "#/components/schemas/LoginResponseApiResponse"
-                }
-              }
-            }
-          },
-          "404": {
-            "description": "Not Found",
-            "content": {
-              "text/plain": {
-                "schema": {
-                  "$ref": "#/components/schemas/ObjectApiResponse"
-                }
-              },
-              "application/json": {
-                "schema": {
-                  "$ref": "#/components/schemas/ObjectApiResponse"
-                }
-              },
-              "text/json": {
-                "schema": {
-                  "$ref": "#/components/schemas/ObjectApiResponse"
-                }
-              }
-            }
-          },
-          "500": {
-            "description": "Internal Server Error",
-            "content": {
-              "text/plain": {
-                "schema": {
-                  "$ref": "#/components/schemas/ObjectApiResponse"
-                }
-              },
-              "application/json": {
-                "schema": {
-                  "$ref": "#/components/schemas/ObjectApiResponse"
-                }
-              },
-              "text/json": {
-                "schema": {
-                  "$ref": "#/components/schemas/ObjectApiResponse"
-                }
-              }
-            }
-          }
-        }
-      }
-    },
-    "/send-reset-code": {
-      "post": {
-        "tags": [
-          "Auth"
-        ],
-        "requestBody": {
-          "content": {
-            "application/json": {
-              "schema": {
-                "$ref": "#/components/schemas/ForgotPasswordRequest"
-              }
-            },
-            "text/json": {
-              "schema": {
-                "$ref": "#/components/schemas/ForgotPasswordRequest"
-              }
-            },
-            "application/*+json": {
-              "schema": {
-                "$ref": "#/components/schemas/ForgotPasswordRequest"
-              }
-            }
-          }
-        },
-        "responses": {
-          "200": {
-            "description": "OK"
-          }
-        }
-      }
-    },
-    "/verify-code-and-reset": {
-      "post": {
-        "tags": [
-          "Auth"
-        ],
-        "requestBody": {
-          "content": {
-            "application/json": {
-              "schema": {
-                "$ref": "#/components/schemas/VerifyCodeAndResetRequest"
-              }
-            },
-            "text/json": {
-              "schema": {
-                "$ref": "#/components/schemas/VerifyCodeAndResetRequest"
-              }
-            },
-            "application/*+json": {
-              "schema": {
-                "$ref": "#/components/schemas/VerifyCodeAndResetRequest"
-              }
-            }
-          }
-        },
-        "responses": {
-          "200": {
-            "description": "OK"
-          }
-        }
-      }
-    },
-    "/api/v1/register": {
-      "post": {
-        "tags": [
-          "Auth"
-        ],
-        "requestBody": {
-          "content": {
-            "application/json": {
-              "schema": {
-                "$ref": "#/components/schemas/RegisterRequest"
-              }
-            },
-            "text/json": {
-              "schema": {
-                "$ref": "#/components/schemas/RegisterRequest"
-              }
-            },
-            "application/*+json": {
-              "schema": {
-                "$ref": "#/components/schemas/RegisterRequest"
-              }
-            }
-          }
-        },
-        "responses": {
-          "200": {
-            "description": "OK"
-          }
-        }
-      }
-    },
-    "/api/v1/logout": {
-      "post": {
-        "tags": [
-          "Auth"
-        ],
-        "responses": {
-          "200": {
-            "description": "OK"
-          }
-        }
-      }
-    },
-    "/api/v1/dashboard/data": {
+    "/api/v1/menstrualcycletracking/{id}": {
       "get": {
         "tags": [
-          "Dashboard"
-        ],
-        "responses": {
-          "200": {
-            "description": "OK",
-            "content": {
-              "text/plain": {
-                "schema": {
-                  "$ref": "#/components/schemas/DashboardResponseApiResponse"
-                }
-              },
-              "application/json": {
-                "schema": {
-                  "$ref": "#/components/schemas/DashboardResponseApiResponse"
-                }
-              },
-              "text/json": {
-                "schema": {
-                  "$ref": "#/components/schemas/DashboardResponseApiResponse"
-                }
-              }
-            }
-          },
-          "404": {
-            "description": "Not Found",
-            "content": {
-              "text/plain": {
-                "schema": {
-                  "$ref": "#/components/schemas/ObjectApiResponse"
-                }
-              },
-              "application/json": {
-                "schema": {
-                  "$ref": "#/components/schemas/ObjectApiResponse"
-                }
-              },
-              "text/json": {
-                "schema": {
-                  "$ref": "#/components/schemas/ObjectApiResponse"
-                }
-              }
-            }
-          },
-          "500": {
-            "description": "Internal Server Error",
-            "content": {
-              "text/plain": {
-                "schema": {
-                  "$ref": "#/components/schemas/ObjectApiResponse"
-                }
-              },
-              "application/json": {
-                "schema": {
-                  "$ref": "#/components/schemas/ObjectApiResponse"
-                }
-              },
-              "text/json": {
-                "schema": {
-                  "$ref": "#/components/schemas/ObjectApiResponse"
-                }
-              }
-            }
-          }
-        }
-      }
-    },
-    "/api/v1/dashboard/stats": {
-      "get": {
-        "tags": [
-          "Dashboard"
-        ],
-        "responses": {
-          "200": {
-            "description": "OK",
-            "content": {
-              "text/plain": {
-                "schema": {
-                  "$ref": "#/components/schemas/DashboardStatsApiResponse"
-                }
-              },
-              "application/json": {
-                "schema": {
-                  "$ref": "#/components/schemas/DashboardStatsApiResponse"
-                }
-              },
-              "text/json": {
-                "schema": {
-                  "$ref": "#/components/schemas/DashboardStatsApiResponse"
-                }
-              }
-            }
-          },
-          "404": {
-            "description": "Not Found",
-            "content": {
-              "text/plain": {
-                "schema": {
-                  "$ref": "#/components/schemas/ObjectApiResponse"
-                }
-              },
-              "application/json": {
-                "schema": {
-                  "$ref": "#/components/schemas/ObjectApiResponse"
-                }
-              },
-              "text/json": {
-                "schema": {
-                  "$ref": "#/components/schemas/ObjectApiResponse"
-                }
-              }
-            }
-          },
-          "500": {
-            "description": "Internal Server Error",
-            "content": {
-              "text/plain": {
-                "schema": {
-                  "$ref": "#/components/schemas/ObjectApiResponse"
-                }
-              },
-              "application/json": {
-                "schema": {
-                  "$ref": "#/components/schemas/ObjectApiResponse"
-                }
-              },
-              "text/json": {
-                "schema": {
-                  "$ref": "#/components/schemas/ObjectApiResponse"
-                }
-              }
-            }
-          }
-        }
-      }
-    },
-    "/api/v1/dashboard/users-by-role": {
-      "get": {
-        "tags": [
-          "Dashboard"
-        ],
-        "responses": {
-          "200": {
-            "description": "OK",
-            "content": {
-              "text/plain": {
-                "schema": {
-                  "$ref": "#/components/schemas/UserRoleCountIEnumerableApiResponse"
-                }
-              },
-              "application/json": {
-                "schema": {
-                  "$ref": "#/components/schemas/UserRoleCountIEnumerableApiResponse"
-                }
-              },
-              "text/json": {
-                "schema": {
-                  "$ref": "#/components/schemas/UserRoleCountIEnumerableApiResponse"
-                }
-              }
-            }
-          },
-          "404": {
-            "description": "Not Found",
-            "content": {
-              "text/plain": {
-                "schema": {
-                  "$ref": "#/components/schemas/ObjectApiResponse"
-                }
-              },
-              "application/json": {
-                "schema": {
-                  "$ref": "#/components/schemas/ObjectApiResponse"
-                }
-              },
-              "text/json": {
-                "schema": {
-                  "$ref": "#/components/schemas/ObjectApiResponse"
-                }
-              }
-            }
-          },
-          "500": {
-            "description": "Internal Server Error",
-            "content": {
-              "text/plain": {
-                "schema": {
-                  "$ref": "#/components/schemas/ObjectApiResponse"
-                }
-              },
-              "application/json": {
-                "schema": {
-                  "$ref": "#/components/schemas/ObjectApiResponse"
-                }
-              },
-              "text/json": {
-                "schema": {
-                  "$ref": "#/components/schemas/ObjectApiResponse"
-                }
-              }
-            }
-          }
-        }
-      }
-    },
-    "/api/v1/dashboard/appointments-by-status": {
-      "get": {
-        "tags": [
-          "Dashboard"
-        ],
-        "responses": {
-          "200": {
-            "description": "OK",
-            "content": {
-              "text/plain": {
-                "schema": {
-                  "$ref": "#/components/schemas/AppointmentStatusCountIEnumerableApiResponse"
-                }
-              },
-              "application/json": {
-                "schema": {
-                  "$ref": "#/components/schemas/AppointmentStatusCountIEnumerableApiResponse"
-                }
-              },
-              "text/json": {
-                "schema": {
-                  "$ref": "#/components/schemas/AppointmentStatusCountIEnumerableApiResponse"
-                }
-              }
-            }
-          },
-          "404": {
-            "description": "Not Found",
-            "content": {
-              "text/plain": {
-                "schema": {
-                  "$ref": "#/components/schemas/ObjectApiResponse"
-                }
-              },
-              "application/json": {
-                "schema": {
-                  "$ref": "#/components/schemas/ObjectApiResponse"
-                }
-              },
-              "text/json": {
-                "schema": {
-                  "$ref": "#/components/schemas/ObjectApiResponse"
-                }
-              }
-            }
-          },
-          "500": {
-            "description": "Internal Server Error",
-            "content": {
-              "text/plain": {
-                "schema": {
-                  "$ref": "#/components/schemas/ObjectApiResponse"
-                }
-              },
-              "application/json": {
-                "schema": {
-                  "$ref": "#/components/schemas/ObjectApiResponse"
-                }
-              },
-              "text/json": {
-                "schema": {
-                  "$ref": "#/components/schemas/ObjectApiResponse"
-                }
-              }
-            }
-          }
-        }
-      }
-    },
-    "/api/v1/feedback/getall": {
-      "get": {
-        "tags": [
-          "Feedbacks"
-        ],
-        "responses": {
-          "200": {
-            "description": "OK",
-            "content": {
-              "text/plain": {
-                "schema": {
-                  "type": "array",
-                  "items": {
-                    "$ref": "#/components/schemas/Feedback"
-                  }
-                }
-              },
-              "application/json": {
-                "schema": {
-                  "type": "array",
-                  "items": {
-                    "$ref": "#/components/schemas/Feedback"
-                  }
-                }
-              },
-              "text/json": {
-                "schema": {
-                  "type": "array",
-                  "items": {
-                    "$ref": "#/components/schemas/Feedback"
-                  }
-                }
-              }
-            }
-          }
-        }
-      }
-    },
-    "/api/v1/feedback/{id}": {
-      "get": {
-        "tags": [
-          "Feedbacks"
+          "MenstrualCycleTrackings"
         ],
         "parameters": [
           {
@@ -1272,17 +1109,17 @@
             "content": {
               "text/plain": {
                 "schema": {
-                  "$ref": "#/components/schemas/Feedback"
-                }
-              },
-              "application/json": {
-                "schema": {
-                  "$ref": "#/components/schemas/Feedback"
-                }
-              },
-              "text/json": {
-                "schema": {
-                  "$ref": "#/components/schemas/Feedback"
+                  "$ref": "#/components/schemas/MenstrualCycleTracking"
+                }
+              },
+              "application/json": {
+                "schema": {
+                  "$ref": "#/components/schemas/MenstrualCycleTracking"
+                }
+              },
+              "text/json": {
+                "schema": {
+                  "$ref": "#/components/schemas/MenstrualCycleTracking"
                 }
               }
             }
@@ -1290,10 +1127,10 @@
         }
       }
     },
-    "/api/v1/menstrualcycletracking/getall": {
+    "/api/v1/post/getall": {
       "get": {
         "tags": [
-          "MenstrualCycleTrackings"
+          "Posts"
         ],
         "responses": {
           "200": {
@@ -1303,7 +1140,7 @@
                 "schema": {
                   "type": "array",
                   "items": {
-                    "$ref": "#/components/schemas/MenstrualCycleTracking"
+                    "$ref": "#/components/schemas/Post"
                   }
                 }
               },
@@ -1311,7 +1148,7 @@
                 "schema": {
                   "type": "array",
                   "items": {
-                    "$ref": "#/components/schemas/MenstrualCycleTracking"
+                    "$ref": "#/components/schemas/Post"
                   }
                 }
               },
@@ -1319,7 +1156,7 @@
                 "schema": {
                   "type": "array",
                   "items": {
-                    "$ref": "#/components/schemas/MenstrualCycleTracking"
+                    "$ref": "#/components/schemas/Post"
                   }
                 }
               }
@@ -1328,10 +1165,10 @@
         }
       }
     },
-    "/api/v1/menstrualcycletracking/{id}": {
+    "/api/v1/post/{id}": {
       "get": {
         "tags": [
-          "MenstrualCycleTrackings"
+          "Posts"
         ],
         "parameters": [
           {
@@ -1350,17 +1187,17 @@
             "content": {
               "text/plain": {
                 "schema": {
-                  "$ref": "#/components/schemas/MenstrualCycleTracking"
-                }
-              },
-              "application/json": {
-                "schema": {
-                  "$ref": "#/components/schemas/MenstrualCycleTracking"
-                }
-              },
-              "text/json": {
-                "schema": {
-                  "$ref": "#/components/schemas/MenstrualCycleTracking"
+                  "$ref": "#/components/schemas/Post"
+                }
+              },
+              "application/json": {
+                "schema": {
+                  "$ref": "#/components/schemas/Post"
+                }
+              },
+              "text/json": {
+                "schema": {
+                  "$ref": "#/components/schemas/Post"
                 }
               }
             }
@@ -1368,20 +1205,10 @@
         }
       }
     },
-    "/api/v1/notification/user/{userId}": {
+    "/api/v1/question/getall": {
       "get": {
         "tags": [
-          "Notifications"
-        ],
-        "parameters": [
-          {
-            "name": "userId",
-            "in": "path",
-            "required": true,
-            "schema": {
-              "type": "string"
-            }
-          }
+          "Questions"
         ],
         "responses": {
           "200": {
@@ -1389,57 +1216,26 @@
             "content": {
               "text/plain": {
                 "schema": {
-                  "$ref": "#/components/schemas/GetNotificationResponseIEnumerableApiResponse"
-                }
-              },
-              "application/json": {
-                "schema": {
-                  "$ref": "#/components/schemas/GetNotificationResponseIEnumerableApiResponse"
-                }
-              },
-              "text/json": {
-                "schema": {
-                  "$ref": "#/components/schemas/GetNotificationResponseIEnumerableApiResponse"
-                }
-              }
-            }
-          },
-          "404": {
-            "description": "Not Found",
-            "content": {
-              "text/plain": {
-                "schema": {
-                  "$ref": "#/components/schemas/ObjectApiResponse"
-                }
-              },
-              "application/json": {
-                "schema": {
-                  "$ref": "#/components/schemas/ObjectApiResponse"
-                }
-              },
-              "text/json": {
-                "schema": {
-                  "$ref": "#/components/schemas/ObjectApiResponse"
-                }
-              }
-            }
-          },
-          "500": {
-            "description": "Internal Server Error",
-            "content": {
-              "text/plain": {
-                "schema": {
-                  "$ref": "#/components/schemas/ObjectApiResponse"
-                }
-              },
-              "application/json": {
-                "schema": {
-                  "$ref": "#/components/schemas/ObjectApiResponse"
-                }
-              },
-              "text/json": {
-                "schema": {
-                  "$ref": "#/components/schemas/ObjectApiResponse"
+                  "type": "array",
+                  "items": {
+                    "$ref": "#/components/schemas/Question"
+                  }
+                }
+              },
+              "application/json": {
+                "schema": {
+                  "type": "array",
+                  "items": {
+                    "$ref": "#/components/schemas/Question"
+                  }
+                }
+              },
+              "text/json": {
+                "schema": {
+                  "type": "array",
+                  "items": {
+                    "$ref": "#/components/schemas/Question"
+                  }
                 }
               }
             }
@@ -1447,10 +1243,10 @@
         }
       }
     },
-    "/api/v1/notification/mark/{id}": {
-      "put": {
+    "/api/v1/question/{id}": {
+      "get": {
         "tags": [
-          "Notifications"
+          "Questions"
         ],
         "parameters": [
           {
@@ -1469,57 +1265,17 @@
             "content": {
               "text/plain": {
                 "schema": {
-                  "$ref": "#/components/schemas/GetNotificationResponseIEnumerableApiResponse"
-                }
-              },
-              "application/json": {
-                "schema": {
-                  "$ref": "#/components/schemas/GetNotificationResponseIEnumerableApiResponse"
-                }
-              },
-              "text/json": {
-                "schema": {
-                  "$ref": "#/components/schemas/GetNotificationResponseIEnumerableApiResponse"
-                }
-              }
-            }
-          },
-          "404": {
-            "description": "Not Found",
-            "content": {
-              "text/plain": {
-                "schema": {
-                  "$ref": "#/components/schemas/ObjectApiResponse"
-                }
-              },
-              "application/json": {
-                "schema": {
-                  "$ref": "#/components/schemas/ObjectApiResponse"
-                }
-              },
-              "text/json": {
-                "schema": {
-                  "$ref": "#/components/schemas/ObjectApiResponse"
-                }
-              }
-            }
-          },
-          "500": {
-            "description": "Internal Server Error",
-            "content": {
-              "text/plain": {
-                "schema": {
-                  "$ref": "#/components/schemas/ObjectApiResponse"
-                }
-              },
-              "application/json": {
-                "schema": {
-                  "$ref": "#/components/schemas/ObjectApiResponse"
-                }
-              },
-              "text/json": {
-                "schema": {
-                  "$ref": "#/components/schemas/ObjectApiResponse"
+                  "$ref": "#/components/schemas/Question"
+                }
+              },
+              "application/json": {
+                "schema": {
+                  "$ref": "#/components/schemas/Question"
+                }
+              },
+              "text/json": {
+                "schema": {
+                  "$ref": "#/components/schemas/Question"
                 }
               }
             }
@@ -1527,10 +1283,48 @@
         }
       }
     },
-    "/api/v1/notification/delete/{id}": {
-      "delete": {
+    "/api/v1/service/getall": {
+      "get": {
         "tags": [
-          "Notifications"
+          "Services"
+        ],
+        "responses": {
+          "200": {
+            "description": "OK",
+            "content": {
+              "text/plain": {
+                "schema": {
+                  "type": "array",
+                  "items": {
+                    "$ref": "#/components/schemas/Service"
+                  }
+                }
+              },
+              "application/json": {
+                "schema": {
+                  "type": "array",
+                  "items": {
+                    "$ref": "#/components/schemas/Service"
+                  }
+                }
+              },
+              "text/json": {
+                "schema": {
+                  "type": "array",
+                  "items": {
+                    "$ref": "#/components/schemas/Service"
+                  }
+                }
+              }
+            }
+          }
+        }
+      }
+    },
+    "/api/v1/service/{id}": {
+      "get": {
+        "tags": [
+          "Services"
         ],
         "parameters": [
           {
@@ -1549,57 +1343,17 @@
             "content": {
               "text/plain": {
                 "schema": {
-                  "$ref": "#/components/schemas/GetNotificationResponseIEnumerableApiResponse"
-                }
-              },
-              "application/json": {
-                "schema": {
-                  "$ref": "#/components/schemas/GetNotificationResponseIEnumerableApiResponse"
-                }
-              },
-              "text/json": {
-                "schema": {
-                  "$ref": "#/components/schemas/GetNotificationResponseIEnumerableApiResponse"
-                }
-              }
-            }
-          },
-          "404": {
-            "description": "Not Found",
-            "content": {
-              "text/plain": {
-                "schema": {
-                  "$ref": "#/components/schemas/ObjectApiResponse"
-                }
-              },
-              "application/json": {
-                "schema": {
-                  "$ref": "#/components/schemas/ObjectApiResponse"
-                }
-              },
-              "text/json": {
-                "schema": {
-                  "$ref": "#/components/schemas/ObjectApiResponse"
-                }
-              }
-            }
-          },
-          "500": {
-            "description": "Internal Server Error",
-            "content": {
-              "text/plain": {
-                "schema": {
-                  "$ref": "#/components/schemas/ObjectApiResponse"
-                }
-              },
-              "application/json": {
-                "schema": {
-                  "$ref": "#/components/schemas/ObjectApiResponse"
-                }
-              },
-              "text/json": {
-                "schema": {
-                  "$ref": "#/components/schemas/ObjectApiResponse"
+                  "$ref": "#/components/schemas/Service"
+                }
+              },
+              "application/json": {
+                "schema": {
+                  "$ref": "#/components/schemas/Service"
+                }
+              },
+              "text/json": {
+                "schema": {
+                  "$ref": "#/components/schemas/Service"
                 }
               }
             }
@@ -1607,10 +1361,10 @@
         }
       }
     },
-    "/api/v1/post/getall": {
+    "/api/v1/stitesting/getall": {
       "get": {
         "tags": [
-          "Posts"
+          "STITestings"
         ],
         "responses": {
           "200": {
@@ -1620,7 +1374,7 @@
                 "schema": {
                   "type": "array",
                   "items": {
-                    "$ref": "#/components/schemas/Post"
+                    "$ref": "#/components/schemas/STITesting"
                   }
                 }
               },
@@ -1628,7 +1382,7 @@
                 "schema": {
                   "type": "array",
                   "items": {
-                    "$ref": "#/components/schemas/Post"
+                    "$ref": "#/components/schemas/STITesting"
                   }
                 }
               },
@@ -1636,7 +1390,7 @@
                 "schema": {
                   "type": "array",
                   "items": {
-                    "$ref": "#/components/schemas/Post"
+                    "$ref": "#/components/schemas/STITesting"
                   }
                 }
               }
@@ -1645,10 +1399,10 @@
         }
       }
     },
-    "/api/v1/post/{id}": {
+    "/api/v1/stitesting/{id}": {
       "get": {
         "tags": [
-          "Posts"
+          "STITestings"
         ],
         "parameters": [
           {
@@ -1667,17 +1421,17 @@
             "content": {
               "text/plain": {
                 "schema": {
-                  "$ref": "#/components/schemas/Post"
-                }
-              },
-              "application/json": {
-                "schema": {
-                  "$ref": "#/components/schemas/Post"
-                }
-              },
-              "text/json": {
-                "schema": {
-                  "$ref": "#/components/schemas/Post"
+                  "$ref": "#/components/schemas/STITesting"
+                }
+              },
+              "application/json": {
+                "schema": {
+                  "$ref": "#/components/schemas/STITesting"
+                }
+              },
+              "text/json": {
+                "schema": {
+                  "$ref": "#/components/schemas/STITesting"
                 }
               }
             }
@@ -1685,10 +1439,10 @@
         }
       }
     },
-    "/api/v1/question/getall": {
+    "/api/v1/testresult/getall": {
       "get": {
         "tags": [
-          "Questions"
+          "TestResults"
         ],
         "responses": {
           "200": {
@@ -1698,7 +1452,7 @@
                 "schema": {
                   "type": "array",
                   "items": {
-                    "$ref": "#/components/schemas/Question"
+                    "$ref": "#/components/schemas/TestResult"
                   }
                 }
               },
@@ -1706,7 +1460,7 @@
                 "schema": {
                   "type": "array",
                   "items": {
-                    "$ref": "#/components/schemas/Question"
+                    "$ref": "#/components/schemas/TestResult"
                   }
                 }
               },
@@ -1714,7 +1468,7 @@
                 "schema": {
                   "type": "array",
                   "items": {
-                    "$ref": "#/components/schemas/Question"
+                    "$ref": "#/components/schemas/TestResult"
                   }
                 }
               }
@@ -1723,10 +1477,10 @@
         }
       }
     },
-    "/api/v1/question/{id}": {
+    "/api/v1/testresult/{id}": {
       "get": {
         "tags": [
-          "Questions"
+          "TestResults"
         ],
         "parameters": [
           {
@@ -1745,17 +1499,17 @@
             "content": {
               "text/plain": {
                 "schema": {
-                  "$ref": "#/components/schemas/Question"
-                }
-              },
-              "application/json": {
-                "schema": {
-                  "$ref": "#/components/schemas/Question"
-                }
-              },
-              "text/json": {
-                "schema": {
-                  "$ref": "#/components/schemas/Question"
+                  "$ref": "#/components/schemas/TestResult"
+                }
+              },
+              "application/json": {
+                "schema": {
+                  "$ref": "#/components/schemas/TestResult"
+                }
+              },
+              "text/json": {
+                "schema": {
+                  "$ref": "#/components/schemas/TestResult"
                 }
               }
             }
@@ -1763,10 +1517,10 @@
         }
       }
     },
-    "/api/v1/service/getall": {
+    "/api/v1/user/getall": {
       "get": {
         "tags": [
-          "Services"
+          "Users"
         ],
         "responses": {
           "200": {
@@ -1774,26 +1528,57 @@
             "content": {
               "text/plain": {
                 "schema": {
-                  "type": "array",
-                  "items": {
-                    "$ref": "#/components/schemas/Service"
-                  }
-                }
-              },
-              "application/json": {
-                "schema": {
-                  "type": "array",
-                  "items": {
-                    "$ref": "#/components/schemas/Service"
-                  }
-                }
-              },
-              "text/json": {
-                "schema": {
-                  "type": "array",
-                  "items": {
-                    "$ref": "#/components/schemas/Service"
-                  }
+                  "$ref": "#/components/schemas/CreateUserResponseIEnumerableApiResponse"
+                }
+              },
+              "application/json": {
+                "schema": {
+                  "$ref": "#/components/schemas/CreateUserResponseIEnumerableApiResponse"
+                }
+              },
+              "text/json": {
+                "schema": {
+                  "$ref": "#/components/schemas/CreateUserResponseIEnumerableApiResponse"
+                }
+              }
+            }
+          },
+          "404": {
+            "description": "Not Found",
+            "content": {
+              "text/plain": {
+                "schema": {
+                  "$ref": "#/components/schemas/ObjectApiResponse"
+                }
+              },
+              "application/json": {
+                "schema": {
+                  "$ref": "#/components/schemas/ObjectApiResponse"
+                }
+              },
+              "text/json": {
+                "schema": {
+                  "$ref": "#/components/schemas/ObjectApiResponse"
+                }
+              }
+            }
+          },
+          "500": {
+            "description": "Internal Server Error",
+            "content": {
+              "text/plain": {
+                "schema": {
+                  "$ref": "#/components/schemas/ObjectApiResponse"
+                }
+              },
+              "application/json": {
+                "schema": {
+                  "$ref": "#/components/schemas/ObjectApiResponse"
+                }
+              },
+              "text/json": {
+                "schema": {
+                  "$ref": "#/components/schemas/ObjectApiResponse"
                 }
               }
             }
@@ -1801,10 +1586,98 @@
         }
       }
     },
-    "/api/v1/service/{id}": {
+    "/api/v1/user/create": {
+      "post": {
+        "tags": [
+          "Users"
+        ],
+        "requestBody": {
+          "content": {
+            "application/json": {
+              "schema": {
+                "$ref": "#/components/schemas/CreateUserRequest"
+              }
+            },
+            "text/json": {
+              "schema": {
+                "$ref": "#/components/schemas/CreateUserRequest"
+              }
+            },
+            "application/*+json": {
+              "schema": {
+                "$ref": "#/components/schemas/CreateUserRequest"
+              }
+            }
+          }
+        },
+        "responses": {
+          "200": {
+            "description": "OK",
+            "content": {
+              "text/plain": {
+                "schema": {
+                  "$ref": "#/components/schemas/CreateUserResponseApiResponse"
+                }
+              },
+              "application/json": {
+                "schema": {
+                  "$ref": "#/components/schemas/CreateUserResponseApiResponse"
+                }
+              },
+              "text/json": {
+                "schema": {
+                  "$ref": "#/components/schemas/CreateUserResponseApiResponse"
+                }
+              }
+            }
+          },
+          "404": {
+            "description": "Not Found",
+            "content": {
+              "text/plain": {
+                "schema": {
+                  "$ref": "#/components/schemas/ObjectApiResponse"
+                }
+              },
+              "application/json": {
+                "schema": {
+                  "$ref": "#/components/schemas/ObjectApiResponse"
+                }
+              },
+              "text/json": {
+                "schema": {
+                  "$ref": "#/components/schemas/ObjectApiResponse"
+                }
+              }
+            }
+          },
+          "500": {
+            "description": "Internal Server Error",
+            "content": {
+              "text/plain": {
+                "schema": {
+                  "$ref": "#/components/schemas/ObjectApiResponse"
+                }
+              },
+              "application/json": {
+                "schema": {
+                  "$ref": "#/components/schemas/ObjectApiResponse"
+                }
+              },
+              "text/json": {
+                "schema": {
+                  "$ref": "#/components/schemas/ObjectApiResponse"
+                }
+              }
+            }
+          }
+        }
+      }
+    },
+    "/api/v1/user/{id}": {
       "get": {
         "tags": [
-          "Services"
+          "Users"
         ],
         "parameters": [
           {
@@ -1823,17 +1696,57 @@
             "content": {
               "text/plain": {
                 "schema": {
-                  "$ref": "#/components/schemas/Service"
-                }
-              },
-              "application/json": {
-                "schema": {
-                  "$ref": "#/components/schemas/Service"
-                }
-              },
-              "text/json": {
-                "schema": {
-                  "$ref": "#/components/schemas/Service"
+                  "$ref": "#/components/schemas/CreateUserResponseApiResponse"
+                }
+              },
+              "application/json": {
+                "schema": {
+                  "$ref": "#/components/schemas/CreateUserResponseApiResponse"
+                }
+              },
+              "text/json": {
+                "schema": {
+                  "$ref": "#/components/schemas/CreateUserResponseApiResponse"
+                }
+              }
+            }
+          },
+          "404": {
+            "description": "Not Found",
+            "content": {
+              "text/plain": {
+                "schema": {
+                  "$ref": "#/components/schemas/ObjectApiResponse"
+                }
+              },
+              "application/json": {
+                "schema": {
+                  "$ref": "#/components/schemas/ObjectApiResponse"
+                }
+              },
+              "text/json": {
+                "schema": {
+                  "$ref": "#/components/schemas/ObjectApiResponse"
+                }
+              }
+            }
+          },
+          "500": {
+            "description": "Internal Server Error",
+            "content": {
+              "text/plain": {
+                "schema": {
+                  "$ref": "#/components/schemas/ObjectApiResponse"
+                }
+              },
+              "application/json": {
+                "schema": {
+                  "$ref": "#/components/schemas/ObjectApiResponse"
+                }
+              },
+              "text/json": {
+                "schema": {
+                  "$ref": "#/components/schemas/ObjectApiResponse"
                 }
               }
             }
@@ -1841,48 +1754,10 @@
         }
       }
     },
-    "/api/v1/stitesting/getall": {
-      "get": {
+    "/api/v1/user/update/{id}": {
+      "put": {
         "tags": [
-          "STITestings"
-        ],
-        "responses": {
-          "200": {
-            "description": "OK",
-            "content": {
-              "text/plain": {
-                "schema": {
-                  "type": "array",
-                  "items": {
-                    "$ref": "#/components/schemas/STITesting"
-                  }
-                }
-              },
-              "application/json": {
-                "schema": {
-                  "type": "array",
-                  "items": {
-                    "$ref": "#/components/schemas/STITesting"
-                  }
-                }
-              },
-              "text/json": {
-                "schema": {
-                  "type": "array",
-                  "items": {
-                    "$ref": "#/components/schemas/STITesting"
-                  }
-                }
-              }
-            }
-          }
-        }
-      }
-    },
-    "/api/v1/stitesting/{id}": {
-      "get": {
-        "tags": [
-          "STITestings"
+          "Users"
         ],
         "parameters": [
           {
@@ -1895,23 +1770,82 @@
             }
           }
         ],
+        "requestBody": {
+          "content": {
+            "application/json": {
+              "schema": {
+                "$ref": "#/components/schemas/UpdateUserRequest"
+              }
+            },
+            "text/json": {
+              "schema": {
+                "$ref": "#/components/schemas/UpdateUserRequest"
+              }
+            },
+            "application/*+json": {
+              "schema": {
+                "$ref": "#/components/schemas/UpdateUserRequest"
+              }
+            }
+          }
+        },
         "responses": {
           "200": {
             "description": "OK",
             "content": {
               "text/plain": {
                 "schema": {
-                  "$ref": "#/components/schemas/STITesting"
-                }
-              },
-              "application/json": {
-                "schema": {
-                  "$ref": "#/components/schemas/STITesting"
-                }
-              },
-              "text/json": {
-                "schema": {
-                  "$ref": "#/components/schemas/STITesting"
+                  "$ref": "#/components/schemas/CreateUserResponseApiResponse"
+                }
+              },
+              "application/json": {
+                "schema": {
+                  "$ref": "#/components/schemas/CreateUserResponseApiResponse"
+                }
+              },
+              "text/json": {
+                "schema": {
+                  "$ref": "#/components/schemas/CreateUserResponseApiResponse"
+                }
+              }
+            }
+          },
+          "404": {
+            "description": "Not Found",
+            "content": {
+              "text/plain": {
+                "schema": {
+                  "$ref": "#/components/schemas/ObjectApiResponse"
+                }
+              },
+              "application/json": {
+                "schema": {
+                  "$ref": "#/components/schemas/ObjectApiResponse"
+                }
+              },
+              "text/json": {
+                "schema": {
+                  "$ref": "#/components/schemas/ObjectApiResponse"
+                }
+              }
+            }
+          },
+          "500": {
+            "description": "Internal Server Error",
+            "content": {
+              "text/plain": {
+                "schema": {
+                  "$ref": "#/components/schemas/ObjectApiResponse"
+                }
+              },
+              "application/json": {
+                "schema": {
+                  "$ref": "#/components/schemas/ObjectApiResponse"
+                }
+              },
+              "text/json": {
+                "schema": {
+                  "$ref": "#/components/schemas/ObjectApiResponse"
                 }
               }
             }
@@ -1919,48 +1853,10 @@
         }
       }
     },
-    "/api/v1/testresult/getall": {
-      "get": {
+    "/api/v1/user/delete/{id}": {
+      "delete": {
         "tags": [
-          "TestResults"
-        ],
-        "responses": {
-          "200": {
-            "description": "OK",
-            "content": {
-              "text/plain": {
-                "schema": {
-                  "type": "array",
-                  "items": {
-                    "$ref": "#/components/schemas/TestResult"
-                  }
-                }
-              },
-              "application/json": {
-                "schema": {
-                  "type": "array",
-                  "items": {
-                    "$ref": "#/components/schemas/TestResult"
-                  }
-                }
-              },
-              "text/json": {
-                "schema": {
-                  "type": "array",
-                  "items": {
-                    "$ref": "#/components/schemas/TestResult"
-                  }
-                }
-              }
-            }
-          }
-        }
-      }
-    },
-    "/api/v1/testresult/{id}": {
-      "get": {
-        "tags": [
-          "TestResults"
+          "Users"
         ],
         "parameters": [
           {
@@ -1975,440 +1871,7 @@
         ],
         "responses": {
           "200": {
-            "description": "OK",
-            "content": {
-              "text/plain": {
-                "schema": {
-                  "$ref": "#/components/schemas/TestResult"
-                }
-              },
-              "application/json": {
-                "schema": {
-                  "$ref": "#/components/schemas/TestResult"
-                }
-              },
-              "text/json": {
-                "schema": {
-                  "$ref": "#/components/schemas/TestResult"
-                }
-              }
-            }
-          }
-        }
-      }
-    },
-    "/api/v1/user/getall": {
-      "get": {
-        "tags": [
-          "Users"
-        ],
-        "responses": {
-          "200": {
-            "description": "OK",
-            "content": {
-              "text/plain": {
-                "schema": {
-                  "$ref": "#/components/schemas/CreateUserResponseIEnumerableApiResponse"
-                }
-              },
-              "application/json": {
-                "schema": {
-                  "$ref": "#/components/schemas/CreateUserResponseIEnumerableApiResponse"
-                }
-              },
-              "text/json": {
-                "schema": {
-                  "$ref": "#/components/schemas/CreateUserResponseIEnumerableApiResponse"
-                }
-              }
-            }
-          },
-          "404": {
-            "description": "Not Found",
-            "content": {
-              "text/plain": {
-                "schema": {
-                  "$ref": "#/components/schemas/ObjectApiResponse"
-                }
-              },
-              "application/json": {
-                "schema": {
-                  "$ref": "#/components/schemas/ObjectApiResponse"
-                }
-              },
-              "text/json": {
-                "schema": {
-                  "$ref": "#/components/schemas/ObjectApiResponse"
-                }
-              }
-            }
-          },
-          "500": {
-            "description": "Internal Server Error",
-            "content": {
-              "text/plain": {
-                "schema": {
-                  "$ref": "#/components/schemas/ObjectApiResponse"
-                }
-              },
-              "application/json": {
-                "schema": {
-                  "$ref": "#/components/schemas/ObjectApiResponse"
-                }
-              },
-              "text/json": {
-                "schema": {
-                  "$ref": "#/components/schemas/ObjectApiResponse"
-                }
-              }
-            }
-          }
-        }
-      }
-    },
-    "/api/v1/user/create": {
-      "post": {
-        "tags": [
-          "Users"
-        ],
-        "requestBody": {
-          "content": {
-            "application/json": {
-              "schema": {
-                "$ref": "#/components/schemas/CreateUserRequest"
-              }
-            },
-            "text/json": {
-              "schema": {
-                "$ref": "#/components/schemas/CreateUserRequest"
-              }
-            },
-            "application/*+json": {
-              "schema": {
-                "$ref": "#/components/schemas/CreateUserRequest"
-              }
-            }
-          }
-        },
-        "responses": {
-          "200": {
-            "description": "OK",
-            "content": {
-              "text/plain": {
-                "schema": {
-                  "$ref": "#/components/schemas/CreateUserResponseApiResponse"
-                }
-              },
-              "application/json": {
-                "schema": {
-                  "$ref": "#/components/schemas/CreateUserResponseApiResponse"
-                }
-              },
-              "text/json": {
-                "schema": {
-                  "$ref": "#/components/schemas/CreateUserResponseApiResponse"
-                }
-              }
-            }
-          },
-          "404": {
-            "description": "Not Found",
-            "content": {
-              "text/plain": {
-                "schema": {
-                  "$ref": "#/components/schemas/ObjectApiResponse"
-                }
-              },
-              "application/json": {
-                "schema": {
-                  "$ref": "#/components/schemas/ObjectApiResponse"
-                }
-              },
-              "text/json": {
-                "schema": {
-                  "$ref": "#/components/schemas/ObjectApiResponse"
-                }
-              }
-            }
-          },
-          "500": {
-            "description": "Internal Server Error",
-            "content": {
-              "text/plain": {
-                "schema": {
-                  "$ref": "#/components/schemas/ObjectApiResponse"
-                }
-              },
-              "application/json": {
-                "schema": {
-                  "$ref": "#/components/schemas/ObjectApiResponse"
-                }
-              },
-              "text/json": {
-                "schema": {
-                  "$ref": "#/components/schemas/ObjectApiResponse"
-                }
-              }
-            }
-          }
-        }
-      }
-    },
-    "/api/v1/user/{id}": {
-      "get": {
-        "tags": [
-          "Users"
-        ],
-        "parameters": [
-          {
-            "name": "id",
-            "in": "path",
-            "required": true,
-            "schema": {
-              "type": "string",
-              "format": "uuid"
-            }
-          }
-        ],
-        "responses": {
-          "200": {
-            "description": "OK",
-            "content": {
-              "text/plain": {
-                "schema": {
-                  "$ref": "#/components/schemas/CreateUserResponseApiResponse"
-                }
-              },
-              "application/json": {
-                "schema": {
-                  "$ref": "#/components/schemas/CreateUserResponseApiResponse"
-                }
-              },
-              "text/json": {
-                "schema": {
-                  "$ref": "#/components/schemas/CreateUserResponseApiResponse"
-                }
-              }
-            }
-          },
-          "404": {
-            "description": "Not Found",
-            "content": {
-              "text/plain": {
-                "schema": {
-                  "$ref": "#/components/schemas/ObjectApiResponse"
-                }
-              },
-              "application/json": {
-                "schema": {
-                  "$ref": "#/components/schemas/ObjectApiResponse"
-                }
-              },
-              "text/json": {
-                "schema": {
-                  "$ref": "#/components/schemas/ObjectApiResponse"
-                }
-              }
-            }
-          },
-          "500": {
-            "description": "Internal Server Error",
-            "content": {
-              "text/plain": {
-                "schema": {
-                  "$ref": "#/components/schemas/ObjectApiResponse"
-                }
-              },
-              "application/json": {
-                "schema": {
-                  "$ref": "#/components/schemas/ObjectApiResponse"
-                }
-              },
-              "text/json": {
-                "schema": {
-                  "$ref": "#/components/schemas/ObjectApiResponse"
-                }
-              }
-            }
-          }
-        }
-      }
-    },
-    "/api/v1/user/update/{id}": {
-      "put": {
-        "tags": [
-          "Users"
-        ],
-        "parameters": [
-          {
-            "name": "id",
-            "in": "path",
-            "required": true,
-            "schema": {
-              "type": "string",
-              "format": "uuid"
-            }
-          }
-        ],
-        "requestBody": {
-          "content": {
-            "application/json": {
-              "schema": {
-                "$ref": "#/components/schemas/UpdateUserRequest"
-              }
-            },
-            "text/json": {
-              "schema": {
-                "$ref": "#/components/schemas/UpdateUserRequest"
-              }
-            },
-            "application/*+json": {
-              "schema": {
-                "$ref": "#/components/schemas/UpdateUserRequest"
-              }
-            }
-          }
-        },
-        "responses": {
-          "200": {
-            "description": "OK",
-            "content": {
-              "text/plain": {
-                "schema": {
-                  "$ref": "#/components/schemas/CreateUserResponseApiResponse"
-                }
-              },
-              "application/json": {
-                "schema": {
-                  "$ref": "#/components/schemas/CreateUserResponseApiResponse"
-                }
-              },
-              "text/json": {
-                "schema": {
-                  "$ref": "#/components/schemas/CreateUserResponseApiResponse"
-                }
-              }
-            }
-          },
-          "404": {
-            "description": "Not Found",
-            "content": {
-              "text/plain": {
-                "schema": {
-                  "$ref": "#/components/schemas/ObjectApiResponse"
-                }
-              },
-              "application/json": {
-                "schema": {
-                  "$ref": "#/components/schemas/ObjectApiResponse"
-                }
-              },
-              "text/json": {
-                "schema": {
-                  "$ref": "#/components/schemas/ObjectApiResponse"
-                }
-              }
-            }
-          },
-          "500": {
-            "description": "Internal Server Error",
-            "content": {
-              "text/plain": {
-                "schema": {
-                  "$ref": "#/components/schemas/ObjectApiResponse"
-                }
-              },
-              "application/json": {
-                "schema": {
-                  "$ref": "#/components/schemas/ObjectApiResponse"
-                }
-              },
-              "text/json": {
-                "schema": {
-                  "$ref": "#/components/schemas/ObjectApiResponse"
-                }
-              }
-            }
-          }
-        }
-      }
-    },
-    "/api/v1/user/delete/{id}": {
-      "delete": {
-        "tags": [
-          "Users"
-        ],
-        "parameters": [
-          {
-            "name": "id",
-            "in": "path",
-            "required": true,
-            "schema": {
-              "type": "string",
-              "format": "uuid"
-            }
-          }
-        ],
-        "responses": {
-          "200": {
-            "description": "OK",
-            "content": {
-              "text/plain": {
-                "schema": {
-                  "$ref": "#/components/schemas/CreateUserResponseApiResponse"
-                }
-              },
-              "application/json": {
-                "schema": {
-                  "$ref": "#/components/schemas/CreateUserResponseApiResponse"
-                }
-              },
-              "text/json": {
-                "schema": {
-                  "$ref": "#/components/schemas/CreateUserResponseApiResponse"
-                }
-              }
-            }
-          },
-          "404": {
-            "description": "Not Found",
-            "content": {
-              "text/plain": {
-                "schema": {
-                  "$ref": "#/components/schemas/ObjectApiResponse"
-                }
-              },
-              "application/json": {
-                "schema": {
-                  "$ref": "#/components/schemas/ObjectApiResponse"
-                }
-              },
-              "text/json": {
-                "schema": {
-                  "$ref": "#/components/schemas/ObjectApiResponse"
-                }
-              }
-            }
-          },
-          "500": {
-            "description": "Internal Server Error",
-            "content": {
-              "text/plain": {
-                "schema": {
-                  "$ref": "#/components/schemas/ObjectApiResponse"
-                }
-              },
-              "application/json": {
-                "schema": {
-                  "$ref": "#/components/schemas/ObjectApiResponse"
-                }
-              },
-              "text/json": {
-                "schema": {
-                  "$ref": "#/components/schemas/ObjectApiResponse"
-                }
-              }
-            }
+            "description": "OK"
           }
         }
       }
@@ -3055,26 +2518,6 @@
         },
         "additionalProperties": false
       },
-      "CreateScheduleRequest": {
-        "type": "object",
-        "properties": {
-          "consultantId": {
-            "type": "string",
-            "format": "uuid"
-          },
-          "workDate": {
-            "type": "string",
-            "format": "date"
-          },
-          "slot": {
-            "$ref": "#/components/schemas/ShiftSlot"
-          },
-          "isAvailable": {
-            "type": "boolean"
-          }
-        },
-        "additionalProperties": false
-      },
       "CreateUserRequest": {
         "required": [
           "address",
@@ -3516,163 +2959,6 @@
         },
         "additionalProperties": false
       },
-<<<<<<< HEAD
-      "GetNotificationResponse": {
-        "type": "object",
-        "properties": {
-          "id": {
-            "type": "string",
-            "format": "uuid"
-          },
-          "title": {
-            "type": "string",
-            "nullable": true
-          },
-          "message": {
-            "type": "string",
-            "nullable": true
-          },
-          "type": {
-            "type": "string",
-            "nullable": true
-          },
-          "priority": {
-            "type": "string",
-            "nullable": true
-          },
-          "createdAt": {
-            "type": "string",
-            "format": "date-time"
-          },
-          "isRead": {
-            "type": "boolean"
-          },
-          "appointmentId": {
-            "type": "string",
-            "format": "uuid",
-            "nullable": true
-          },
-          "testResultId": {
-            "type": "string",
-            "format": "uuid",
-            "nullable": true
-          }
-        },
-        "additionalProperties": false
-      },
-      "GetNotificationResponseIEnumerableApiResponse": {
-        "type": "object",
-        "properties": {
-          "status_code": {
-            "type": "integer",
-            "format": "int32"
-          },
-          "message": {
-            "type": "string",
-            "nullable": true
-          },
-          "reason": {
-            "type": "string",
-            "nullable": true
-          },
-          "is_success": {
-            "type": "boolean"
-          },
-          "data": {
-            "type": "array",
-            "items": {
-              "$ref": "#/components/schemas/GetNotificationResponse"
-            },
-            "nullable": true
-          }
-        },
-        "additionalProperties": false
-      },
-      "GetScheduleResponse": {
-        "type": "object",
-        "properties": {
-          "id": {
-            "type": "string",
-            "format": "uuid"
-          },
-          "consultantId": {
-            "type": "string",
-            "format": "uuid"
-          },
-          "consultant": {
-            "$ref": "#/components/schemas/GetUserResponse"
-          },
-          "workDate": {
-            "type": "string",
-            "format": "date"
-          },
-          "slot": {
-            "$ref": "#/components/schemas/ShiftSlot"
-          },
-          "isAvailable": {
-            "type": "boolean"
-          },
-          "createdAt": {
-            "type": "string",
-            "format": "date-time"
-          }
-        },
-        "additionalProperties": false
-      },
-      "GetScheduleResponseApiResponse": {
-        "type": "object",
-        "properties": {
-          "status_code": {
-            "type": "integer",
-            "format": "int32"
-          },
-          "message": {
-            "type": "string",
-            "nullable": true
-          },
-          "reason": {
-            "type": "string",
-            "nullable": true
-          },
-          "is_success": {
-            "type": "boolean"
-          },
-          "data": {
-            "$ref": "#/components/schemas/GetScheduleResponse"
-          }
-        },
-        "additionalProperties": false
-      },
-      "GetScheduleResponseIEnumerableApiResponse": {
-        "type": "object",
-        "properties": {
-          "status_code": {
-            "type": "integer",
-            "format": "int32"
-          },
-          "message": {
-            "type": "string",
-            "nullable": true
-          },
-          "reason": {
-            "type": "string",
-            "nullable": true
-          },
-          "is_success": {
-            "type": "boolean"
-          },
-          "data": {
-            "type": "array",
-            "items": {
-              "$ref": "#/components/schemas/GetScheduleResponse"
-            },
-            "nullable": true
-          }
-        },
-        "additionalProperties": false
-      },
-=======
->>>>>>> 9498661c
       "GetUserResponse": {
         "type": "object",
         "properties": {
@@ -3878,89 +3164,6 @@
           1,
           2,
           3
-        ],
-        "type": "integer",
-        "format": "int32"
-      },
-      "Notification": {
-        "required": [
-          "createdAt",
-          "isRead",
-          "message",
-          "priority",
-          "title",
-          "type",
-          "userId"
-        ],
-        "type": "object",
-        "properties": {
-          "id": {
-            "type": "string",
-            "format": "uuid"
-          },
-          "userId": {
-            "type": "string",
-            "format": "uuid"
-          },
-          "customer": {
-            "$ref": "#/components/schemas/User"
-          },
-          "title": {
-            "maxLength": 100,
-            "minLength": 0,
-            "type": "string"
-          },
-          "message": {
-            "maxLength": 500,
-            "minLength": 0,
-            "type": "string"
-          },
-          "type": {
-            "$ref": "#/components/schemas/NotificationType"
-          },
-          "priority": {
-            "$ref": "#/components/schemas/NotificationPriority"
-          },
-          "createdAt": {
-            "type": "string",
-            "format": "date-time"
-          },
-          "isRead": {
-            "type": "boolean"
-          },
-          "appointmentId": {
-            "type": "string",
-            "format": "uuid",
-            "nullable": true
-          },
-          "appointment": {
-            "$ref": "#/components/schemas/Appointment"
-          },
-          "testResultId": {
-            "type": "string",
-            "format": "uuid",
-            "nullable": true
-          },
-          "testResult": {
-            "$ref": "#/components/schemas/TestResult"
-          }
-        },
-        "additionalProperties": false
-      },
-      "NotificationPriority": {
-        "enum": [
-          0,
-          1,
-          2
-        ],
-        "type": "integer",
-        "format": "int32"
-      },
-      "NotificationType": {
-        "enum": [
-          0,
-          1,
-          2
         ],
         "type": "integer",
         "format": "int32"
@@ -4602,13 +3805,6 @@
               "$ref": "#/components/schemas/TestResult"
             },
             "nullable": true
-          },
-          "notifications": {
-            "type": "array",
-            "items": {
-              "$ref": "#/components/schemas/Notification"
-            },
-            "nullable": true
           }
         },
         "additionalProperties": false
