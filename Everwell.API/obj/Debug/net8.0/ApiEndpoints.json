[
  {
    "ContainingType": "Everwell.API.Controllers.AppointmentsController",
    "Method": "GetAppointmentById",
    "RelativePath": "api/v1/appointment/{id}",
    "HttpMethod": "GET",
    "IsController": true,
    "Order": 0,
    "Parameters": [
      {
        "Name": "id",
        "Type": "System.Guid",
        "IsRequired": true
      }
    ],
    "ReturnTypes": [
      {
        "Type": "Everwell.DAL.Data.Metadata.ApiResponse\u00601[[System.Collections.Generic.IEnumerable\u00601[[Everwell.DAL.Data.Responses.Appointments.CreateAppointmentsResponse, Everwell.DAL, Version=1.0.0.0, Culture=neutral, PublicKeyToken=null]], System.Private.CoreLib, Version=8.0.0.0, Culture=neutral, PublicKeyToken=7cec85d7bea7798e]]",
        "MediaTypes": [
          "text/plain",
          "application/json",
          "text/json"
        ],
        "StatusCode": 200
      },
      {
        "Type": "Everwell.DAL.Data.Metadata.ApiResponse\u00601[[System.Object, System.Private.CoreLib, Version=8.0.0.0, Culture=neutral, PublicKeyToken=7cec85d7bea7798e]]",
        "MediaTypes": [
          "text/plain",
          "application/json",
          "text/json"
        ],
        "StatusCode": 404
      },
      {
        "Type": "Everwell.DAL.Data.Metadata.ApiResponse\u00601[[System.Object, System.Private.CoreLib, Version=8.0.0.0, Culture=neutral, PublicKeyToken=7cec85d7bea7798e]]",
        "MediaTypes": [
          "text/plain",
          "application/json",
          "text/json"
        ],
        "StatusCode": 500
      }
    ]
  },
  {
    "ContainingType": "Everwell.API.Controllers.AppointmentsController",
    "Method": "GetAppointmentsByConsultant",
    "RelativePath": "api/v1/appointment/consultant/{id}",
    "HttpMethod": "GET",
    "IsController": true,
    "Order": 0,
    "Parameters": [
      {
        "Name": "id",
        "Type": "System.Guid",
        "IsRequired": true
      }
    ],
    "ReturnTypes": [
      {
        "Type": "Everwell.DAL.Data.Metadata.ApiResponse\u00601[[System.Collections.Generic.IEnumerable\u00601[[Everwell.DAL.Data.Responses.Appointments.GetAppointmentConsultantResponse, Everwell.DAL, Version=1.0.0.0, Culture=neutral, PublicKeyToken=null]], System.Private.CoreLib, Version=8.0.0.0, Culture=neutral, PublicKeyToken=7cec85d7bea7798e]]",
        "MediaTypes": [
          "text/plain",
          "application/json",
          "text/json"
        ],
        "StatusCode": 200
      },
      {
        "Type": "Everwell.DAL.Data.Metadata.ApiResponse\u00601[[System.Object, System.Private.CoreLib, Version=8.0.0.0, Culture=neutral, PublicKeyToken=7cec85d7bea7798e]]",
        "MediaTypes": [
          "text/plain",
          "application/json",
          "text/json"
        ],
        "StatusCode": 404
      },
      {
        "Type": "Everwell.DAL.Data.Metadata.ApiResponse\u00601[[System.Object, System.Private.CoreLib, Version=8.0.0.0, Culture=neutral, PublicKeyToken=7cec85d7bea7798e]]",
        "MediaTypes": [
          "text/plain",
          "application/json",
          "text/json"
        ],
        "StatusCode": 500
      }
    ]
  },
  {
    "ContainingType": "Everwell.API.Controllers.AppointmentsController",
<<<<<<< HEAD
    "Method": "CreateConsultantSchedule",
    "RelativePath": "api/v1/appointment/consultant/schedule/create",
    "HttpMethod": "POST",
    "IsController": true,
    "Order": 0,
    "Parameters": [
      {
        "Name": "request",
        "Type": "Everwell.DAL.Data.Requests.Appointments.CreateScheduleRequest",
        "IsRequired": true
      }
    ],
    "ReturnTypes": [
      {
        "Type": "Everwell.DAL.Data.Metadata.ApiResponse\u00601[[Everwell.DAL.Data.Responses.Appointments.GetScheduleResponse, Everwell.DAL, Version=1.0.0.0, Culture=neutral, PublicKeyToken=null]]",
        "MediaTypes": [
          "text/plain",
          "application/json",
          "text/json"
        ],
        "StatusCode": 200
      },
      {
        "Type": "Everwell.DAL.Data.Metadata.ApiResponse\u00601[[System.Object, System.Private.CoreLib, Version=8.0.0.0, Culture=neutral, PublicKeyToken=7cec85d7bea7798e]]",
        "MediaTypes": [
          "text/plain",
          "application/json",
          "text/json"
        ],
        "StatusCode": 400
      },
      {
        "Type": "Everwell.DAL.Data.Metadata.ApiResponse\u00601[[System.Object, System.Private.CoreLib, Version=8.0.0.0, Culture=neutral, PublicKeyToken=7cec85d7bea7798e]]",
        "MediaTypes": [
          "text/plain",
          "application/json",
          "text/json"
        ],
        "StatusCode": 500
      }
    ]
  },
  {
    "ContainingType": "Everwell.API.Controllers.AppointmentsController",
    "Method": "GetConsultantSchedules",
    "RelativePath": "api/v1/appointment/consultant/schedules",
    "HttpMethod": "GET",
    "IsController": true,
    "Order": 0,
    "Parameters": [],
    "ReturnTypes": [
      {
        "Type": "Everwell.DAL.Data.Metadata.ApiResponse\u00601[[System.Collections.Generic.IEnumerable\u00601[[Everwell.DAL.Data.Responses.Appointments.GetScheduleResponse, Everwell.DAL, Version=1.0.0.0, Culture=neutral, PublicKeyToken=null]], System.Private.CoreLib, Version=8.0.0.0, Culture=neutral, PublicKeyToken=7cec85d7bea7798e]]",
        "MediaTypes": [
          "text/plain",
          "application/json",
          "text/json"
        ],
        "StatusCode": 200
      },
      {
        "Type": "Everwell.DAL.Data.Metadata.ApiResponse\u00601[[System.Object, System.Private.CoreLib, Version=8.0.0.0, Culture=neutral, PublicKeyToken=7cec85d7bea7798e]]",
        "MediaTypes": [
          "text/plain",
          "application/json",
          "text/json"
        ],
        "StatusCode": 404
      },
      {
        "Type": "Everwell.DAL.Data.Metadata.ApiResponse\u00601[[System.Object, System.Private.CoreLib, Version=8.0.0.0, Culture=neutral, PublicKeyToken=7cec85d7bea7798e]]",
        "MediaTypes": [
          "text/plain",
          "application/json",
          "text/json"
        ],
        "StatusCode": 500
      }
    ]
  },
  {
    "ContainingType": "Everwell.API.Controllers.AppointmentsController",
    "Method": "GetConsultantSchedulesById",
    "RelativePath": "api/v1/appointment/consultant/schedules/{id}",
    "HttpMethod": "GET",
    "IsController": true,
    "Order": 0,
    "Parameters": [
      {
        "Name": "id",
        "Type": "System.Guid",
        "IsRequired": true
      }
    ],
    "ReturnTypes": [
      {
        "Type": "Everwell.DAL.Data.Metadata.ApiResponse\u00601[[System.Collections.Generic.IEnumerable\u00601[[Everwell.DAL.Data.Responses.Appointments.GetScheduleResponse, Everwell.DAL, Version=1.0.0.0, Culture=neutral, PublicKeyToken=null]], System.Private.CoreLib, Version=8.0.0.0, Culture=neutral, PublicKeyToken=7cec85d7bea7798e]]",
        "MediaTypes": [
          "text/plain",
          "application/json",
          "text/json"
        ],
        "StatusCode": 200
      },
      {
        "Type": "Everwell.DAL.Data.Metadata.ApiResponse\u00601[[System.Object, System.Private.CoreLib, Version=8.0.0.0, Culture=neutral, PublicKeyToken=7cec85d7bea7798e]]",
        "MediaTypes": [
          "text/plain",
          "application/json",
          "text/json"
        ],
        "StatusCode": 404
      },
      {
        "Type": "Everwell.DAL.Data.Metadata.ApiResponse\u00601[[System.Object, System.Private.CoreLib, Version=8.0.0.0, Culture=neutral, PublicKeyToken=7cec85d7bea7798e]]",
        "MediaTypes": [
          "text/plain",
          "application/json",
          "text/json"
        ],
        "StatusCode": 500
      }
    ]
  },
  {
    "ContainingType": "Everwell.API.Controllers.AppointmentsController",
=======
>>>>>>> 9498661c
    "Method": "CreateAppointment",
    "RelativePath": "api/v1/appointment/create",
    "HttpMethod": "POST",
    "IsController": true,
    "Order": 0,
    "Parameters": [
      {
        "Name": "request",
        "Type": "Everwell.DAL.Data.Requests.Appointments.CreateAppointmentRequest",
        "IsRequired": true
      }
    ],
    "ReturnTypes": [
      {
        "Type": "Everwell.DAL.Data.Metadata.ApiResponse\u00601[[System.Collections.Generic.IEnumerable\u00601[[Everwell.DAL.Data.Responses.Appointments.CreateAppointmentsResponse, Everwell.DAL, Version=1.0.0.0, Culture=neutral, PublicKeyToken=null]], System.Private.CoreLib, Version=8.0.0.0, Culture=neutral, PublicKeyToken=7cec85d7bea7798e]]",
        "MediaTypes": [
          "text/plain",
          "application/json",
          "text/json"
        ],
        "StatusCode": 200
      },
      {
        "Type": "Everwell.DAL.Data.Metadata.ApiResponse\u00601[[System.Object, System.Private.CoreLib, Version=8.0.0.0, Culture=neutral, PublicKeyToken=7cec85d7bea7798e]]",
        "MediaTypes": [
          "text/plain",
          "application/json",
          "text/json"
        ],
        "StatusCode": 404
      },
      {
        "Type": "Everwell.DAL.Data.Metadata.ApiResponse\u00601[[System.Object, System.Private.CoreLib, Version=8.0.0.0, Culture=neutral, PublicKeyToken=7cec85d7bea7798e]]",
        "MediaTypes": [
          "text/plain",
          "application/json",
          "text/json"
        ],
        "StatusCode": 500
      }
    ]
  },
  {
    "ContainingType": "Everwell.API.Controllers.AppointmentsController",
    "Method": "DeleteAppointment",
    "RelativePath": "api/v1/appointment/delete/{id}",
    "HttpMethod": "DELETE",
    "IsController": true,
    "Order": 0,
    "Parameters": [
      {
        "Name": "id",
        "Type": "System.Guid",
        "IsRequired": true
      }
    ],
    "ReturnTypes": [
      {
        "Type": "Everwell.DAL.Data.Metadata.ApiResponse\u00601[[System.Collections.Generic.IEnumerable\u00601[[Everwell.DAL.Data.Responses.Appointments.DeleteAppointmentResponse, Everwell.DAL, Version=1.0.0.0, Culture=neutral, PublicKeyToken=null]], System.Private.CoreLib, Version=8.0.0.0, Culture=neutral, PublicKeyToken=7cec85d7bea7798e]]",
        "MediaTypes": [
          "text/plain",
          "application/json",
          "text/json"
        ],
        "StatusCode": 200
      },
      {
        "Type": "Everwell.DAL.Data.Metadata.ApiResponse\u00601[[System.Object, System.Private.CoreLib, Version=8.0.0.0, Culture=neutral, PublicKeyToken=7cec85d7bea7798e]]",
        "MediaTypes": [
          "text/plain",
          "application/json",
          "text/json"
        ],
        "StatusCode": 404
      },
      {
        "Type": "Everwell.DAL.Data.Metadata.ApiResponse\u00601[[System.Object, System.Private.CoreLib, Version=8.0.0.0, Culture=neutral, PublicKeyToken=7cec85d7bea7798e]]",
        "MediaTypes": [
          "text/plain",
          "application/json",
          "text/json"
        ],
        "StatusCode": 500
      }
    ]
  },
  {
    "ContainingType": "Everwell.API.Controllers.AppointmentsController",
    "Method": "GetAllAppointments",
    "RelativePath": "api/v1/appointment/getall",
    "HttpMethod": "GET",
    "IsController": true,
    "Order": 0,
    "Parameters": [],
    "ReturnTypes": [
      {
        "Type": "Everwell.DAL.Data.Metadata.ApiResponse\u00601[[System.Collections.Generic.IEnumerable\u00601[[Everwell.DAL.Data.Responses.Appointments.CreateAppointmentsResponse, Everwell.DAL, Version=1.0.0.0, Culture=neutral, PublicKeyToken=null]], System.Private.CoreLib, Version=8.0.0.0, Culture=neutral, PublicKeyToken=7cec85d7bea7798e]]",
        "MediaTypes": [
          "text/plain",
          "application/json",
          "text/json"
        ],
        "StatusCode": 200
      },
      {
        "Type": "Everwell.DAL.Data.Metadata.ApiResponse\u00601[[System.Object, System.Private.CoreLib, Version=8.0.0.0, Culture=neutral, PublicKeyToken=7cec85d7bea7798e]]",
        "MediaTypes": [
          "text/plain",
          "application/json",
          "text/json"
        ],
        "StatusCode": 404
      },
      {
        "Type": "Everwell.DAL.Data.Metadata.ApiResponse\u00601[[System.Object, System.Private.CoreLib, Version=8.0.0.0, Culture=neutral, PublicKeyToken=7cec85d7bea7798e]]",
        "MediaTypes": [
          "text/plain",
          "application/json",
          "text/json"
        ],
        "StatusCode": 500
      }
    ]
  },
  {
    "ContainingType": "Everwell.API.Controllers.AppointmentsController",
    "Method": "UpdateAppointment",
    "RelativePath": "api/v1/appointment/update/{id}",
    "HttpMethod": "PUT",
    "IsController": true,
    "Order": 0,
    "Parameters": [
      {
        "Name": "id",
        "Type": "System.Guid",
        "IsRequired": true
      },
      {
        "Name": "appointment",
        "Type": "Everwell.DAL.Data.Entities.Appointment",
        "IsRequired": true
      }
    ],
    "ReturnTypes": [
      {
        "Type": "Everwell.DAL.Data.Metadata.ApiResponse\u00601[[System.Collections.Generic.IEnumerable\u00601[[Everwell.DAL.Data.Responses.Appointments.CreateAppointmentsResponse, Everwell.DAL, Version=1.0.0.0, Culture=neutral, PublicKeyToken=null]], System.Private.CoreLib, Version=8.0.0.0, Culture=neutral, PublicKeyToken=7cec85d7bea7798e]]",
        "MediaTypes": [
          "text/plain",
          "application/json",
          "text/json"
        ],
        "StatusCode": 200
      },
      {
        "Type": "Everwell.DAL.Data.Metadata.ApiResponse\u00601[[System.Object, System.Private.CoreLib, Version=8.0.0.0, Culture=neutral, PublicKeyToken=7cec85d7bea7798e]]",
        "MediaTypes": [
          "text/plain",
          "application/json",
          "text/json"
        ],
        "StatusCode": 404
      },
      {
        "Type": "Everwell.DAL.Data.Metadata.ApiResponse\u00601[[System.Object, System.Private.CoreLib, Version=8.0.0.0, Culture=neutral, PublicKeyToken=7cec85d7bea7798e]]",
        "MediaTypes": [
          "text/plain",
          "application/json",
          "text/json"
        ],
        "StatusCode": 500
      }
    ]
  },
  {
    "ContainingType": "Everwell.API.Controllers.DashboardController",
    "Method": "GetAppointmentsByStatus",
    "RelativePath": "api/v1/dashboard/appointments-by-status",
    "HttpMethod": "GET",
    "IsController": true,
    "Order": 0,
    "Parameters": [],
    "ReturnTypes": [
      {
        "Type": "Everwell.DAL.Data.Metadata.ApiResponse\u00601[[System.Collections.Generic.IEnumerable\u00601[[Everwell.DAL.Data.Responses.Dashboard.AppointmentStatusCount, Everwell.DAL, Version=1.0.0.0, Culture=neutral, PublicKeyToken=null]], System.Private.CoreLib, Version=8.0.0.0, Culture=neutral, PublicKeyToken=7cec85d7bea7798e]]",
        "MediaTypes": [
          "text/plain",
          "application/json",
          "text/json"
        ],
        "StatusCode": 200
      },
      {
        "Type": "Everwell.DAL.Data.Metadata.ApiResponse\u00601[[System.Object, System.Private.CoreLib, Version=8.0.0.0, Culture=neutral, PublicKeyToken=7cec85d7bea7798e]]",
        "MediaTypes": [
          "text/plain",
          "application/json",
          "text/json"
        ],
        "StatusCode": 404
      },
      {
        "Type": "Everwell.DAL.Data.Metadata.ApiResponse\u00601[[System.Object, System.Private.CoreLib, Version=8.0.0.0, Culture=neutral, PublicKeyToken=7cec85d7bea7798e]]",
        "MediaTypes": [
          "text/plain",
          "application/json",
          "text/json"
        ],
        "StatusCode": 500
      }
    ]
  },
  {
    "ContainingType": "Everwell.API.Controllers.DashboardController",
    "Method": "GetDashboardData",
    "RelativePath": "api/v1/dashboard/data",
    "HttpMethod": "GET",
    "IsController": true,
    "Order": 0,
    "Parameters": [],
    "ReturnTypes": [
      {
        "Type": "Everwell.DAL.Data.Metadata.ApiResponse\u00601[[Everwell.DAL.Data.Responses.Dashboard.DashboardResponse, Everwell.DAL, Version=1.0.0.0, Culture=neutral, PublicKeyToken=null]]",
        "MediaTypes": [
          "text/plain",
          "application/json",
          "text/json"
        ],
        "StatusCode": 200
      },
      {
        "Type": "Everwell.DAL.Data.Metadata.ApiResponse\u00601[[System.Object, System.Private.CoreLib, Version=8.0.0.0, Culture=neutral, PublicKeyToken=7cec85d7bea7798e]]",
        "MediaTypes": [
          "text/plain",
          "application/json",
          "text/json"
        ],
        "StatusCode": 404
      },
      {
        "Type": "Everwell.DAL.Data.Metadata.ApiResponse\u00601[[System.Object, System.Private.CoreLib, Version=8.0.0.0, Culture=neutral, PublicKeyToken=7cec85d7bea7798e]]",
        "MediaTypes": [
          "text/plain",
          "application/json",
          "text/json"
        ],
        "StatusCode": 500
      }
    ]
  },
  {
    "ContainingType": "Everwell.API.Controllers.DashboardController",
    "Method": "GetDashboardStats",
    "RelativePath": "api/v1/dashboard/stats",
    "HttpMethod": "GET",
    "IsController": true,
    "Order": 0,
    "Parameters": [],
    "ReturnTypes": [
      {
        "Type": "Everwell.DAL.Data.Metadata.ApiResponse\u00601[[Everwell.DAL.Data.Responses.Dashboard.DashboardStats, Everwell.DAL, Version=1.0.0.0, Culture=neutral, PublicKeyToken=null]]",
        "MediaTypes": [
          "text/plain",
          "application/json",
          "text/json"
        ],
        "StatusCode": 200
      },
      {
        "Type": "Everwell.DAL.Data.Metadata.ApiResponse\u00601[[System.Object, System.Private.CoreLib, Version=8.0.0.0, Culture=neutral, PublicKeyToken=7cec85d7bea7798e]]",
        "MediaTypes": [
          "text/plain",
          "application/json",
          "text/json"
        ],
        "StatusCode": 404
      },
      {
        "Type": "Everwell.DAL.Data.Metadata.ApiResponse\u00601[[System.Object, System.Private.CoreLib, Version=8.0.0.0, Culture=neutral, PublicKeyToken=7cec85d7bea7798e]]",
        "MediaTypes": [
          "text/plain",
          "application/json",
          "text/json"
        ],
        "StatusCode": 500
      }
    ]
  },
  {
    "ContainingType": "Everwell.API.Controllers.DashboardController",
    "Method": "GetUsersByRole",
    "RelativePath": "api/v1/dashboard/users-by-role",
    "HttpMethod": "GET",
    "IsController": true,
    "Order": 0,
    "Parameters": [],
    "ReturnTypes": [
      {
        "Type": "Everwell.DAL.Data.Metadata.ApiResponse\u00601[[System.Collections.Generic.IEnumerable\u00601[[Everwell.DAL.Data.Responses.Dashboard.UserRoleCount, Everwell.DAL, Version=1.0.0.0, Culture=neutral, PublicKeyToken=null]], System.Private.CoreLib, Version=8.0.0.0, Culture=neutral, PublicKeyToken=7cec85d7bea7798e]]",
        "MediaTypes": [
          "text/plain",
          "application/json",
          "text/json"
        ],
        "StatusCode": 200
      },
      {
        "Type": "Everwell.DAL.Data.Metadata.ApiResponse\u00601[[System.Object, System.Private.CoreLib, Version=8.0.0.0, Culture=neutral, PublicKeyToken=7cec85d7bea7798e]]",
        "MediaTypes": [
          "text/plain",
          "application/json",
          "text/json"
        ],
        "StatusCode": 404
      },
      {
        "Type": "Everwell.DAL.Data.Metadata.ApiResponse\u00601[[System.Object, System.Private.CoreLib, Version=8.0.0.0, Culture=neutral, PublicKeyToken=7cec85d7bea7798e]]",
        "MediaTypes": [
          "text/plain",
          "application/json",
          "text/json"
        ],
        "StatusCode": 500
      }
    ]
  },
  {
    "ContainingType": "Everwell.API.Controllers.FeedbacksController",
    "Method": "GetFeedbackById",
    "RelativePath": "api/v1/feedback/{id}",
    "HttpMethod": "GET",
    "IsController": true,
    "Order": 0,
    "Parameters": [
      {
        "Name": "id",
        "Type": "System.Guid",
        "IsRequired": true
      }
    ],
    "ReturnTypes": [
      {
        "Type": "Everwell.DAL.Data.Entities.Feedback",
        "MediaTypes": [
          "text/plain",
          "application/json",
          "text/json"
        ],
        "StatusCode": 200
      }
    ]
  },
  {
    "ContainingType": "Everwell.API.Controllers.FeedbacksController",
    "Method": "GetAllFeedbacks",
    "RelativePath": "api/v1/feedback/getall",
    "HttpMethod": "GET",
    "IsController": true,
    "Order": 0,
    "Parameters": [],
    "ReturnTypes": [
      {
        "Type": "System.Collections.Generic.IEnumerable\u00601[[Everwell.DAL.Data.Entities.Feedback, Everwell.DAL, Version=1.0.0.0, Culture=neutral, PublicKeyToken=null]]",
        "MediaTypes": [
          "text/plain",
          "application/json",
          "text/json"
        ],
        "StatusCode": 200
      }
    ]
  },
  {
    "ContainingType": "Everwell.API.Controllers.AuthController",
    "Method": "Login",
    "RelativePath": "api/v1/login",
    "HttpMethod": "POST",
    "IsController": true,
    "Order": 0,
    "Parameters": [
      {
        "Name": "request",
        "Type": "Everwell.DAL.Data.Requests.Auth.LoginRequest",
        "IsRequired": true
      }
    ],
    "ReturnTypes": [
      {
        "Type": "Everwell.DAL.Data.Metadata.ApiResponse\u00601[[Everwell.DAL.Data.Responses.Auth.LoginResponse, Everwell.DAL, Version=1.0.0.0, Culture=neutral, PublicKeyToken=null]]",
        "MediaTypes": [
          "text/plain",
          "application/json",
          "text/json"
        ],
        "StatusCode": 200
      },
      {
        "Type": "Everwell.DAL.Data.Metadata.ApiResponse\u00601[[System.Object, System.Private.CoreLib, Version=8.0.0.0, Culture=neutral, PublicKeyToken=7cec85d7bea7798e]]",
        "MediaTypes": [
          "text/plain",
          "application/json",
          "text/json"
        ],
        "StatusCode": 404
      },
      {
        "Type": "Everwell.DAL.Data.Metadata.ApiResponse\u00601[[System.Object, System.Private.CoreLib, Version=8.0.0.0, Culture=neutral, PublicKeyToken=7cec85d7bea7798e]]",
        "MediaTypes": [
          "text/plain",
          "application/json",
          "text/json"
        ],
        "StatusCode": 500
      }
    ]
  },
  {
    "ContainingType": "Everwell.API.Controllers.AuthController",
    "Method": "Logout",
    "RelativePath": "api/v1/logout",
    "HttpMethod": "POST",
    "IsController": true,
    "Order": 0,
    "Parameters": [],
    "ReturnTypes": []
  },
  {
    "ContainingType": "Everwell.API.Controllers.MenstrualCycleTrackingsController",
    "Method": "GetMenstrualCycleTrackingById",
    "RelativePath": "api/v1/menstrualcycletracking/{id}",
    "HttpMethod": "GET",
    "IsController": true,
    "Order": 0,
    "Parameters": [
      {
        "Name": "id",
        "Type": "System.Guid",
        "IsRequired": true
      }
    ],
    "ReturnTypes": [
      {
        "Type": "Everwell.DAL.Data.Entities.MenstrualCycleTracking",
        "MediaTypes": [
          "text/plain",
          "application/json",
          "text/json"
        ],
        "StatusCode": 200
      }
    ]
  },
  {
    "ContainingType": "Everwell.API.Controllers.MenstrualCycleTrackingsController",
    "Method": "GetAllMenstrualCycleTrackings",
    "RelativePath": "api/v1/menstrualcycletracking/getall",
    "HttpMethod": "GET",
    "IsController": true,
    "Order": 0,
    "Parameters": [],
    "ReturnTypes": [
      {
        "Type": "System.Collections.Generic.IEnumerable\u00601[[Everwell.DAL.Data.Entities.MenstrualCycleTracking, Everwell.DAL, Version=1.0.0.0, Culture=neutral, PublicKeyToken=null]]",
        "MediaTypes": [
          "text/plain",
          "application/json",
          "text/json"
        ],
        "StatusCode": 200
      }
    ]
  },
  {
    "ContainingType": "Everwell.API.Controllers.NotificationsController",
    "Method": "DeleteNotification",
    "RelativePath": "api/v1/notification/delete/{id}",
    "HttpMethod": "DELETE",
    "IsController": true,
    "Order": 0,
    "Parameters": [
      {
        "Name": "id",
        "Type": "System.Guid",
        "IsRequired": true
      }
    ],
    "ReturnTypes": [
      {
        "Type": "Everwell.DAL.Data.Metadata.ApiResponse\u00601[[System.Collections.Generic.IEnumerable\u00601[[Everwell.DAL.Data.Responses.Notifications.GetNotificationResponse, Everwell.DAL, Version=1.0.0.0, Culture=neutral, PublicKeyToken=null]], System.Private.CoreLib, Version=8.0.0.0, Culture=neutral, PublicKeyToken=7cec85d7bea7798e]]",
        "MediaTypes": [
          "text/plain",
          "application/json",
          "text/json"
        ],
        "StatusCode": 200
      },
      {
        "Type": "Everwell.DAL.Data.Metadata.ApiResponse\u00601[[System.Object, System.Private.CoreLib, Version=8.0.0.0, Culture=neutral, PublicKeyToken=7cec85d7bea7798e]]",
        "MediaTypes": [
          "text/plain",
          "application/json",
          "text/json"
        ],
        "StatusCode": 404
      },
      {
        "Type": "Everwell.DAL.Data.Metadata.ApiResponse\u00601[[System.Object, System.Private.CoreLib, Version=8.0.0.0, Culture=neutral, PublicKeyToken=7cec85d7bea7798e]]",
        "MediaTypes": [
          "text/plain",
          "application/json",
          "text/json"
        ],
        "StatusCode": 500
      }
    ]
  },
  {
    "ContainingType": "Everwell.API.Controllers.NotificationsController",
    "Method": "MarkAsRead",
    "RelativePath": "api/v1/notification/mark/{id}",
    "HttpMethod": "PUT",
    "IsController": true,
    "Order": 0,
    "Parameters": [
      {
        "Name": "id",
        "Type": "System.Guid",
        "IsRequired": true
      }
    ],
    "ReturnTypes": [
      {
        "Type": "Everwell.DAL.Data.Metadata.ApiResponse\u00601[[System.Collections.Generic.IEnumerable\u00601[[Everwell.DAL.Data.Responses.Notifications.GetNotificationResponse, Everwell.DAL, Version=1.0.0.0, Culture=neutral, PublicKeyToken=null]], System.Private.CoreLib, Version=8.0.0.0, Culture=neutral, PublicKeyToken=7cec85d7bea7798e]]",
        "MediaTypes": [
          "text/plain",
          "application/json",
          "text/json"
        ],
        "StatusCode": 200
      },
      {
        "Type": "Everwell.DAL.Data.Metadata.ApiResponse\u00601[[System.Object, System.Private.CoreLib, Version=8.0.0.0, Culture=neutral, PublicKeyToken=7cec85d7bea7798e]]",
        "MediaTypes": [
          "text/plain",
          "application/json",
          "text/json"
        ],
        "StatusCode": 404
      },
      {
        "Type": "Everwell.DAL.Data.Metadata.ApiResponse\u00601[[System.Object, System.Private.CoreLib, Version=8.0.0.0, Culture=neutral, PublicKeyToken=7cec85d7bea7798e]]",
        "MediaTypes": [
          "text/plain",
          "application/json",
          "text/json"
        ],
        "StatusCode": 500
      }
    ]
  },
  {
    "ContainingType": "Everwell.API.Controllers.NotificationsController",
    "Method": "GetUserNotifications",
    "RelativePath": "api/v1/notification/user/{userId}",
    "HttpMethod": "GET",
    "IsController": true,
    "Order": 0,
    "Parameters": [
      {
        "Name": "userId",
        "Type": "",
        "IsRequired": true
      }
    ],
    "ReturnTypes": [
      {
        "Type": "Everwell.DAL.Data.Metadata.ApiResponse\u00601[[System.Collections.Generic.IEnumerable\u00601[[Everwell.DAL.Data.Responses.Notifications.GetNotificationResponse, Everwell.DAL, Version=1.0.0.0, Culture=neutral, PublicKeyToken=null]], System.Private.CoreLib, Version=8.0.0.0, Culture=neutral, PublicKeyToken=7cec85d7bea7798e]]",
        "MediaTypes": [
          "text/plain",
          "application/json",
          "text/json"
        ],
        "StatusCode": 200
      },
      {
        "Type": "Everwell.DAL.Data.Metadata.ApiResponse\u00601[[System.Object, System.Private.CoreLib, Version=8.0.0.0, Culture=neutral, PublicKeyToken=7cec85d7bea7798e]]",
        "MediaTypes": [
          "text/plain",
          "application/json",
          "text/json"
        ],
        "StatusCode": 404
      },
      {
        "Type": "Everwell.DAL.Data.Metadata.ApiResponse\u00601[[System.Object, System.Private.CoreLib, Version=8.0.0.0, Culture=neutral, PublicKeyToken=7cec85d7bea7798e]]",
        "MediaTypes": [
          "text/plain",
          "application/json",
          "text/json"
        ],
        "StatusCode": 500
      }
    ]
  },
  {
    "ContainingType": "Everwell.API.Controllers.PostsController",
    "Method": "GetPostById",
    "RelativePath": "api/v1/post/{id}",
    "HttpMethod": "GET",
    "IsController": true,
    "Order": 0,
    "Parameters": [
      {
        "Name": "id",
        "Type": "System.Guid",
        "IsRequired": true
      }
    ],
    "ReturnTypes": [
      {
        "Type": "Everwell.DAL.Data.Entities.Post",
        "MediaTypes": [
          "text/plain",
          "application/json",
          "text/json"
        ],
        "StatusCode": 200
      }
    ]
  },
  {
    "ContainingType": "Everwell.API.Controllers.PostsController",
    "Method": "GetAllPosts",
    "RelativePath": "api/v1/post/getall",
    "HttpMethod": "GET",
    "IsController": true,
    "Order": 0,
    "Parameters": [],
    "ReturnTypes": [
      {
        "Type": "System.Collections.Generic.IEnumerable\u00601[[Everwell.DAL.Data.Entities.Post, Everwell.DAL, Version=1.0.0.0, Culture=neutral, PublicKeyToken=null]]",
        "MediaTypes": [
          "text/plain",
          "application/json",
          "text/json"
        ],
        "StatusCode": 200
      }
    ]
  },
  {
    "ContainingType": "Everwell.API.Controllers.QuestionsController",
    "Method": "GetQuestionById",
    "RelativePath": "api/v1/question/{id}",
    "HttpMethod": "GET",
    "IsController": true,
    "Order": 0,
    "Parameters": [
      {
        "Name": "id",
        "Type": "System.Guid",
        "IsRequired": true
      }
    ],
    "ReturnTypes": [
      {
        "Type": "Everwell.DAL.Data.Entities.Question",
        "MediaTypes": [
          "text/plain",
          "application/json",
          "text/json"
        ],
        "StatusCode": 200
      }
    ]
  },
  {
    "ContainingType": "Everwell.API.Controllers.QuestionsController",
    "Method": "GetAllQuestions",
    "RelativePath": "api/v1/question/getall",
    "HttpMethod": "GET",
    "IsController": true,
    "Order": 0,
    "Parameters": [],
    "ReturnTypes": [
      {
        "Type": "System.Collections.Generic.IEnumerable\u00601[[Everwell.DAL.Data.Entities.Question, Everwell.DAL, Version=1.0.0.0, Culture=neutral, PublicKeyToken=null]]",
        "MediaTypes": [
          "text/plain",
          "application/json",
          "text/json"
        ],
        "StatusCode": 200
      }
    ]
  },
  {
    "ContainingType": "Everwell.API.Controllers.AuthController",
    "Method": "Register",
    "RelativePath": "api/v1/register",
    "HttpMethod": "POST",
    "IsController": true,
    "Order": 0,
    "Parameters": [
      {
        "Name": "request",
        "Type": "Everwell.DAL.Data.Requests.User.RegisterRequest",
        "IsRequired": true
      }
    ],
    "ReturnTypes": []
  },
  {
    "ContainingType": "Everwell.API.Controllers.ServicesController",
    "Method": "GetServiceById",
    "RelativePath": "api/v1/service/{id}",
    "HttpMethod": "GET",
    "IsController": true,
    "Order": 0,
    "Parameters": [
      {
        "Name": "id",
        "Type": "System.Guid",
        "IsRequired": true
      }
    ],
    "ReturnTypes": [
      {
        "Type": "Everwell.DAL.Data.Entities.Service",
        "MediaTypes": [
          "text/plain",
          "application/json",
          "text/json"
        ],
        "StatusCode": 200
      }
    ]
  },
  {
    "ContainingType": "Everwell.API.Controllers.ServicesController",
    "Method": "GetAllServices",
    "RelativePath": "api/v1/service/getall",
    "HttpMethod": "GET",
    "IsController": true,
    "Order": 0,
    "Parameters": [],
    "ReturnTypes": [
      {
        "Type": "System.Collections.Generic.IEnumerable\u00601[[Everwell.DAL.Data.Entities.Service, Everwell.DAL, Version=1.0.0.0, Culture=neutral, PublicKeyToken=null]]",
        "MediaTypes": [
          "text/plain",
          "application/json",
          "text/json"
        ],
        "StatusCode": 200
      }
    ]
  },
  {
    "ContainingType": "Everwell.API.Controllers.STITestingsController",
    "Method": "GetSTITestingById",
    "RelativePath": "api/v1/stitesting/{id}",
    "HttpMethod": "GET",
    "IsController": true,
    "Order": 0,
    "Parameters": [
      {
        "Name": "id",
        "Type": "System.Guid",
        "IsRequired": true
      }
    ],
    "ReturnTypes": [
      {
        "Type": "Everwell.DAL.Data.Entities.STITesting",
        "MediaTypes": [
          "text/plain",
          "application/json",
          "text/json"
        ],
        "StatusCode": 200
      }
    ]
  },
  {
    "ContainingType": "Everwell.API.Controllers.STITestingsController",
    "Method": "GetAllSTITestings",
    "RelativePath": "api/v1/stitesting/getall",
    "HttpMethod": "GET",
    "IsController": true,
    "Order": 0,
    "Parameters": [],
    "ReturnTypes": [
      {
        "Type": "System.Collections.Generic.IEnumerable\u00601[[Everwell.DAL.Data.Entities.STITesting, Everwell.DAL, Version=1.0.0.0, Culture=neutral, PublicKeyToken=null]]",
        "MediaTypes": [
          "text/plain",
          "application/json",
          "text/json"
        ],
        "StatusCode": 200
      }
    ]
  },
  {
    "ContainingType": "Everwell.API.Controllers.TestResultsController",
    "Method": "GetTestResultById",
    "RelativePath": "api/v1/testresult/{id}",
    "HttpMethod": "GET",
    "IsController": true,
    "Order": 0,
    "Parameters": [
      {
        "Name": "id",
        "Type": "System.Guid",
        "IsRequired": true
      }
    ],
    "ReturnTypes": [
      {
        "Type": "Everwell.DAL.Data.Entities.TestResult",
        "MediaTypes": [
          "text/plain",
          "application/json",
          "text/json"
        ],
        "StatusCode": 200
      }
    ]
  },
  {
    "ContainingType": "Everwell.API.Controllers.TestResultsController",
    "Method": "GetAllTestResults",
    "RelativePath": "api/v1/testresult/getall",
    "HttpMethod": "GET",
    "IsController": true,
    "Order": 0,
    "Parameters": [],
    "ReturnTypes": [
      {
        "Type": "System.Collections.Generic.IEnumerable\u00601[[Everwell.DAL.Data.Entities.TestResult, Everwell.DAL, Version=1.0.0.0, Culture=neutral, PublicKeyToken=null]]",
        "MediaTypes": [
          "text/plain",
          "application/json",
          "text/json"
        ],
        "StatusCode": 200
      }
    ]
  },
  {
    "ContainingType": "Everwell.API.Controllers.UsersController",
    "Method": "GetUserById",
    "RelativePath": "api/v1/user/{id}",
    "HttpMethod": "GET",
    "IsController": true,
    "Order": 0,
    "Parameters": [
      {
        "Name": "id",
        "Type": "System.Guid",
        "IsRequired": true
      }
    ],
    "ReturnTypes": [
      {
        "Type": "Everwell.DAL.Data.Metadata.ApiResponse\u00601[[Everwell.DAL.Data.Responses.User.CreateUserResponse, Everwell.DAL, Version=1.0.0.0, Culture=neutral, PublicKeyToken=null]]",
        "MediaTypes": [
          "text/plain",
          "application/json",
          "text/json"
        ],
        "StatusCode": 200
      },
      {
        "Type": "Everwell.DAL.Data.Metadata.ApiResponse\u00601[[System.Object, System.Private.CoreLib, Version=8.0.0.0, Culture=neutral, PublicKeyToken=7cec85d7bea7798e]]",
        "MediaTypes": [
          "text/plain",
          "application/json",
          "text/json"
        ],
        "StatusCode": 404
      },
      {
        "Type": "Everwell.DAL.Data.Metadata.ApiResponse\u00601[[System.Object, System.Private.CoreLib, Version=8.0.0.0, Culture=neutral, PublicKeyToken=7cec85d7bea7798e]]",
        "MediaTypes": [
          "text/plain",
          "application/json",
          "text/json"
        ],
        "StatusCode": 500
      }
    ]
  },
  {
    "ContainingType": "Everwell.API.Controllers.UsersController",
    "Method": "UpdateAvatar",
    "RelativePath": "api/v1/user/avatar/{id}",
    "HttpMethod": "PUT",
    "IsController": true,
    "Order": 0,
    "Parameters": [
      {
        "Name": "id",
        "Type": "System.Guid",
        "IsRequired": true
      },
      {
        "Name": "request",
        "Type": "Everwell.DAL.Data.Requests.User.UpdateAvatarRequest",
        "IsRequired": true
      }
    ],
    "ReturnTypes": [
      {
        "Type": "Everwell.DAL.Data.Responses.User.UpdateUserResponse",
        "MediaTypes": [
          "text/plain",
          "application/json",
          "text/json"
        ],
        "StatusCode": 200
      }
    ]
  },
  {
    "ContainingType": "Everwell.API.Controllers.UsersController",
    "Method": "UpdateMyAvatar",
    "RelativePath": "api/v1/user/avatar/me",
    "HttpMethod": "PUT",
    "IsController": true,
    "Order": 0,
    "Parameters": [
      {
        "Name": "request",
        "Type": "Everwell.DAL.Data.Requests.User.UpdateAvatarRequest",
        "IsRequired": true
      }
    ],
    "ReturnTypes": [
      {
        "Type": "Everwell.DAL.Data.Metadata.ApiResponse\u00601[[Everwell.DAL.Data.Responses.User.UpdateUserResponse, Everwell.DAL, Version=1.0.0.0, Culture=neutral, PublicKeyToken=null]]",
        "MediaTypes": [
          "text/plain",
          "application/json",
          "text/json"
        ],
        "StatusCode": 200
      },
      {
        "Type": "Everwell.DAL.Data.Metadata.ApiResponse\u00601[[System.Object, System.Private.CoreLib, Version=8.0.0.0, Culture=neutral, PublicKeyToken=7cec85d7bea7798e]]",
        "MediaTypes": [
          "text/plain",
          "application/json",
          "text/json"
        ],
        "StatusCode": 404
      },
      {
        "Type": "Everwell.DAL.Data.Metadata.ApiResponse\u00601[[System.Object, System.Private.CoreLib, Version=8.0.0.0, Culture=neutral, PublicKeyToken=7cec85d7bea7798e]]",
        "MediaTypes": [
          "text/plain",
          "application/json",
          "text/json"
        ],
        "StatusCode": 500
      }
    ]
  },
  {
    "ContainingType": "Everwell.API.Controllers.UsersController",
    "Method": "CreateUser",
    "RelativePath": "api/v1/user/create",
    "HttpMethod": "POST",
    "IsController": true,
    "Order": 0,
    "Parameters": [
      {
        "Name": "request",
        "Type": "Everwell.DAL.Data.Requests.User.CreateUserRequest",
        "IsRequired": true
      }
    ],
    "ReturnTypes": [
      {
        "Type": "Everwell.DAL.Data.Metadata.ApiResponse\u00601[[Everwell.DAL.Data.Responses.User.CreateUserResponse, Everwell.DAL, Version=1.0.0.0, Culture=neutral, PublicKeyToken=null]]",
        "MediaTypes": [
          "text/plain",
          "application/json",
          "text/json"
        ],
        "StatusCode": 200
      },
      {
        "Type": "Everwell.DAL.Data.Metadata.ApiResponse\u00601[[System.Object, System.Private.CoreLib, Version=8.0.0.0, Culture=neutral, PublicKeyToken=7cec85d7bea7798e]]",
        "MediaTypes": [
          "text/plain",
          "application/json",
          "text/json"
        ],
        "StatusCode": 404
      },
      {
        "Type": "Everwell.DAL.Data.Metadata.ApiResponse\u00601[[System.Object, System.Private.CoreLib, Version=8.0.0.0, Culture=neutral, PublicKeyToken=7cec85d7bea7798e]]",
        "MediaTypes": [
          "text/plain",
          "application/json",
          "text/json"
        ],
        "StatusCode": 500
      }
    ]
  },
  {
    "ContainingType": "Everwell.API.Controllers.UsersController",
    "Method": "DeleteUser",
    "RelativePath": "api/v1/user/delete/{id}",
    "HttpMethod": "DELETE",
    "IsController": true,
    "Order": 0,
    "Parameters": [
      {
        "Name": "id",
        "Type": "System.Guid",
        "IsRequired": true
      }
    ],
    "ReturnTypes": [
      {
        "Type": "Everwell.DAL.Data.Metadata.ApiResponse\u00601[[Everwell.DAL.Data.Responses.User.CreateUserResponse, Everwell.DAL, Version=1.0.0.0, Culture=neutral, PublicKeyToken=null]]",
        "MediaTypes": [
          "text/plain",
          "application/json",
          "text/json"
        ],
        "StatusCode": 200
      },
      {
        "Type": "Everwell.DAL.Data.Metadata.ApiResponse\u00601[[System.Object, System.Private.CoreLib, Version=8.0.0.0, Culture=neutral, PublicKeyToken=7cec85d7bea7798e]]",
        "MediaTypes": [
          "text/plain",
          "application/json",
          "text/json"
        ],
        "StatusCode": 404
      },
      {
        "Type": "Everwell.DAL.Data.Metadata.ApiResponse\u00601[[System.Object, System.Private.CoreLib, Version=8.0.0.0, Culture=neutral, PublicKeyToken=7cec85d7bea7798e]]",
        "MediaTypes": [
          "text/plain",
          "application/json",
          "text/json"
        ],
        "StatusCode": 500
      }
    ]
  },
  {
    "ContainingType": "Everwell.API.Controllers.UsersController",
    "Method": "GetUsers",
    "RelativePath": "api/v1/user/getall",
    "HttpMethod": "GET",
    "IsController": true,
    "Order": 0,
    "Parameters": [],
    "ReturnTypes": [
      {
        "Type": "Everwell.DAL.Data.Metadata.ApiResponse\u00601[[System.Collections.Generic.IEnumerable\u00601[[Everwell.DAL.Data.Responses.User.CreateUserResponse, Everwell.DAL, Version=1.0.0.0, Culture=neutral, PublicKeyToken=null]], System.Private.CoreLib, Version=8.0.0.0, Culture=neutral, PublicKeyToken=7cec85d7bea7798e]]",
        "MediaTypes": [
          "text/plain",
          "application/json",
          "text/json"
        ],
        "StatusCode": 200
      },
      {
        "Type": "Everwell.DAL.Data.Metadata.ApiResponse\u00601[[System.Object, System.Private.CoreLib, Version=8.0.0.0, Culture=neutral, PublicKeyToken=7cec85d7bea7798e]]",
        "MediaTypes": [
          "text/plain",
          "application/json",
          "text/json"
        ],
        "StatusCode": 404
      },
      {
        "Type": "Everwell.DAL.Data.Metadata.ApiResponse\u00601[[System.Object, System.Private.CoreLib, Version=8.0.0.0, Culture=neutral, PublicKeyToken=7cec85d7bea7798e]]",
        "MediaTypes": [
          "text/plain",
          "application/json",
          "text/json"
        ],
        "StatusCode": 500
      }
    ]
  },
  {
    "ContainingType": "Everwell.API.Controllers.UsersController",
    "Method": "UpdateProfile",
    "RelativePath": "api/v1/user/profile/{id}",
    "HttpMethod": "PUT",
    "IsController": true,
    "Order": 0,
    "Parameters": [
      {
        "Name": "id",
        "Type": "System.Guid",
        "IsRequired": true
      },
      {
        "Name": "request",
        "Type": "Everwell.DAL.Data.Requests.User.UpdateProfileRequest",
        "IsRequired": true
      }
    ],
    "ReturnTypes": [
      {
        "Type": "Everwell.DAL.Data.Responses.User.UpdateUserResponse",
        "MediaTypes": [
          "text/plain",
          "application/json",
          "text/json"
        ],
        "StatusCode": 200
      }
    ]
  },
  {
    "ContainingType": "Everwell.API.Controllers.UsersController",
    "Method": "GetMyProfile",
    "RelativePath": "api/v1/user/profile/me",
    "HttpMethod": "GET",
    "IsController": true,
    "Order": 0,
    "Parameters": [],
    "ReturnTypes": [
      {
        "Type": "Everwell.DAL.Data.Metadata.ApiResponse\u00601[[Everwell.DAL.Data.Responses.User.UserProfileResponse, Everwell.DAL, Version=1.0.0.0, Culture=neutral, PublicKeyToken=null]]",
        "MediaTypes": [
          "text/plain",
          "application/json",
          "text/json"
        ],
        "StatusCode": 200
      },
      {
        "Type": "Everwell.DAL.Data.Metadata.ApiResponse\u00601[[System.Object, System.Private.CoreLib, Version=8.0.0.0, Culture=neutral, PublicKeyToken=7cec85d7bea7798e]]",
        "MediaTypes": [
          "text/plain",
          "application/json",
          "text/json"
        ],
        "StatusCode": 404
      },
      {
        "Type": "Everwell.DAL.Data.Metadata.ApiResponse\u00601[[System.Object, System.Private.CoreLib, Version=8.0.0.0, Culture=neutral, PublicKeyToken=7cec85d7bea7798e]]",
        "MediaTypes": [
          "text/plain",
          "application/json",
          "text/json"
        ],
        "StatusCode": 500
      }
    ]
  },
  {
    "ContainingType": "Everwell.API.Controllers.UsersController",
    "Method": "UpdateMyProfile",
    "RelativePath": "api/v1/user/profile/me",
    "HttpMethod": "PUT",
    "IsController": true,
    "Order": 0,
    "Parameters": [
      {
        "Name": "request",
        "Type": "Everwell.DAL.Data.Requests.User.UpdateProfileRequest",
        "IsRequired": true
      }
    ],
    "ReturnTypes": [
      {
        "Type": "Everwell.DAL.Data.Metadata.ApiResponse\u00601[[Everwell.DAL.Data.Responses.User.UpdateUserResponse, Everwell.DAL, Version=1.0.0.0, Culture=neutral, PublicKeyToken=null]]",
        "MediaTypes": [
          "text/plain",
          "application/json",
          "text/json"
        ],
        "StatusCode": 200
      },
      {
        "Type": "Everwell.DAL.Data.Metadata.ApiResponse\u00601[[System.Object, System.Private.CoreLib, Version=8.0.0.0, Culture=neutral, PublicKeyToken=7cec85d7bea7798e]]",
        "MediaTypes": [
          "text/plain",
          "application/json",
          "text/json"
        ],
        "StatusCode": 404
      },
      {
        "Type": "Everwell.DAL.Data.Metadata.ApiResponse\u00601[[System.Object, System.Private.CoreLib, Version=8.0.0.0, Culture=neutral, PublicKeyToken=7cec85d7bea7798e]]",
        "MediaTypes": [
          "text/plain",
          "application/json",
          "text/json"
        ],
        "StatusCode": 500
      }
    ]
  },
  {
    "ContainingType": "Everwell.API.Controllers.UsersController",
    "Method": "SetUserRole",
    "RelativePath": "api/v1/user/set-role/{id}",
    "HttpMethod": "PUT",
    "IsController": true,
    "Order": 0,
    "Parameters": [
      {
        "Name": "id",
        "Type": "System.Guid",
        "IsRequired": true
      },
      {
        "Name": "request",
        "Type": "Everwell.DAL.Data.Requests.User.SetUserRoleRequest",
        "IsRequired": true
      }
    ],
    "ReturnTypes": [
      {
        "Type": "Everwell.DAL.Data.Responses.User.UpdateUserResponse",
        "MediaTypes": [
          "text/plain",
          "application/json",
          "text/json"
        ],
        "StatusCode": 200
      }
    ]
  },
  {
    "ContainingType": "Everwell.API.Controllers.UsersController",
    "Method": "UpdateUser",
    "RelativePath": "api/v1/user/update/{id}",
    "HttpMethod": "PUT",
    "IsController": true,
    "Order": 0,
    "Parameters": [
      {
        "Name": "id",
        "Type": "System.Guid",
        "IsRequired": true
      },
      {
        "Name": "request",
        "Type": "Everwell.DAL.Data.Requests.User.UpdateUserRequest",
        "IsRequired": true
      }
    ],
    "ReturnTypes": [
      {
        "Type": "Everwell.DAL.Data.Metadata.ApiResponse\u00601[[Everwell.DAL.Data.Responses.User.CreateUserResponse, Everwell.DAL, Version=1.0.0.0, Culture=neutral, PublicKeyToken=null]]",
        "MediaTypes": [
          "text/plain",
          "application/json",
          "text/json"
        ],
        "StatusCode": 200
      },
      {
        "Type": "Everwell.DAL.Data.Metadata.ApiResponse\u00601[[System.Object, System.Private.CoreLib, Version=8.0.0.0, Culture=neutral, PublicKeyToken=7cec85d7bea7798e]]",
        "MediaTypes": [
          "text/plain",
          "application/json",
          "text/json"
        ],
        "StatusCode": 404
      },
      {
        "Type": "Everwell.DAL.Data.Metadata.ApiResponse\u00601[[System.Object, System.Private.CoreLib, Version=8.0.0.0, Culture=neutral, PublicKeyToken=7cec85d7bea7798e]]",
        "MediaTypes": [
          "text/plain",
          "application/json",
          "text/json"
        ],
        "StatusCode": 500
      }
    ]
  },
  {
    "ContainingType": "Everwell.API.Controllers.AuthController",
    "Method": "SendResetCode",
    "RelativePath": "send-reset-code",
    "HttpMethod": "POST",
    "IsController": true,
    "Order": 0,
    "Parameters": [
      {
        "Name": "request",
        "Type": "Everwell.DAL.Data.Requests.User.ForgotPasswordRequest",
        "IsRequired": true
      }
    ],
    "ReturnTypes": []
  },
  {
    "ContainingType": "Everwell.API.Controllers.AuthController",
    "Method": "VerifyCodeAndReset",
    "RelativePath": "verify-code-and-reset",
    "HttpMethod": "POST",
    "IsController": true,
    "Order": 0,
    "Parameters": [
      {
        "Name": "request",
        "Type": "Everwell.DAL.Data.Requests.User.VerifyCodeAndResetRequest",
        "IsRequired": true
      }
    ],
    "ReturnTypes": []
  }
]<|MERGE_RESOLUTION|>--- conflicted
+++ resolved
@@ -89,7 +89,6 @@
   },
   {
     "ContainingType": "Everwell.API.Controllers.AppointmentsController",
-<<<<<<< HEAD
     "Method": "CreateConsultantSchedule",
     "RelativePath": "api/v1/appointment/consultant/schedule/create",
     "HttpMethod": "POST",
@@ -216,8 +215,6 @@
   },
   {
     "ContainingType": "Everwell.API.Controllers.AppointmentsController",
-=======
->>>>>>> 9498661c
     "Method": "CreateAppointment",
     "RelativePath": "api/v1/appointment/create",
     "HttpMethod": "POST",
